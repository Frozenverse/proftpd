/*
 * ProFTPD - FTP server daemon
 * Copyright (c) 1997, 1998 Public Flood Software
 * Copyright (c) 1999, 2000 MacGyver aka Habeeb J. Dihu <macgyver@tos.net>
 * Copyright (c) 2001-2014 The ProFTPD Project team
 *
 * This program is free software; you can redistribute it and/or modify
 * it under the terms of the GNU General Public License as published by
 * the Free Software Foundation; either version 2 of the License, or
 * (at your option) any later version.
 *
 * This program is distributed in the hope that it will be useful,
 * but WITHOUT ANY WARRANTY; without even the implied warranty of
 * MERCHANTABILITY or FITNESS FOR A PARTICULAR PURPOSE.  See the
 * GNU General Public License for more details.
 *
 * You should have received a copy of the GNU General Public License
 * along with this program; if not, write to the Free Software
 * Foundation, Inc., 51 Franklin Street, Suite 500, Boston, MA 02110-1335, USA.
 *
 * As a special exemption, Public Flood Software/MacGyver aka Habeeb J. Dihu
 * and other respective copyright holders give permission to link this program
 * with OpenSSL, and distribute the resulting executable, without including
 * the source code for OpenSSL in the source distribution.
 */

/* Data transfer module for ProFTPD
 *
 * $Id: mod_xfer.c,v 1.334 2014-04-28 17:11:18 castaglia Exp $
 */

#include "conf.h"
#include "privs.h"

#ifdef HAVE_SYS_SENDFILE_H
# include <sys/sendfile.h>
#endif

/* Minimum priority a process can have. */
#ifndef PRIO_MIN
# define PRIO_MIN	-20
#endif

/* Maximum priority a process can have.  */
#ifndef PRIO_MAX
# define PRIO_MAX	20
#endif

extern module auth_module;
extern pid_t mpid;

/* Variables for this module */
static pr_fh_t *retr_fh = NULL;
static pr_fh_t *stor_fh = NULL;
static pr_fh_t *displayfilexfer_fh = NULL;

static unsigned char have_rfc2228_data = FALSE;
static unsigned char have_zmode = FALSE;
static unsigned char use_sendfile = TRUE;
static off_t use_sendfile_len = 0;
static float use_sendfile_pct = -1.0;

static int xfer_check_limit(cmd_rec *);

/* TransferOptions */
#define PR_XFER_OPT_HANDLE_ALLO		0x0001
static unsigned long xfer_opts = PR_XFER_OPT_HANDLE_ALLO;

/* Transfer priority */
static int xfer_prio_config = 0;
static int xfer_prio_curr = 0;
static unsigned long xfer_prio_flags = 0;
#define PR_XFER_PRIO_FL_APPE  0x0001
#define PR_XFER_PRIO_FL_RETR  0x0002
#define PR_XFER_PRIO_FL_STOR  0x0004
#define PR_XFER_PRIO_FL_STOU  0x0008

static void xfer_exit_ev(const void *, void *);
static void xfer_sigusr2_ev(const void *, void *);
static void xfer_timeout_session_ev(const void *, void *);
static void xfer_timeout_stalled_ev(const void *, void *);
static int xfer_sess_init(void);

static int xfer_prio_adjust(void);
static int xfer_prio_restore(void);

/* Used for MaxTransfersPerHost and TransferRate */
static int xfer_parse_cmdlist(const char *, config_rec *, char *);

module xfer_module;

static int xfer_logged_sendfile_decline_msg = FALSE;

static const char *trace_channel = "xfer";

static off_t find_max_nbytes(char *directive) {
  config_rec *c = NULL;
  unsigned int ctxt_precedence = 0;
  unsigned char have_user_limit, have_group_limit, have_class_limit,
    have_all_limit;
  off_t max_nbytes = 0UL;

  have_user_limit = have_group_limit = have_class_limit =
    have_all_limit = FALSE;

  c = find_config(CURRENT_CONF, CONF_PARAM, directive, FALSE);
  while (c) {

    /* This check is for more than three arguments: one argument is the
     * classifier (i.e. "user", "group", or "class"), one argument is
     * the precedence, one is the number of bytes; the remaining arguments
     * are the individual items in the configured expression.
     */

    if (c->argc > 3) {
      if (strncmp(c->argv[2], "user", 5) == 0) {

        if (pr_expr_eval_user_or((char **) &c->argv[3]) == TRUE) {
          if (*((unsigned int *) c->argv[1]) > ctxt_precedence) {

            /* Set the context precedence */
            ctxt_precedence = *((unsigned int *) c->argv[1]);

            max_nbytes = *((off_t *) c->argv[0]);

            have_group_limit = have_class_limit = have_all_limit = FALSE;
            have_user_limit = TRUE;
          }
        }

      } else if (strncmp(c->argv[2], "group", 6) == 0) {

        if (pr_expr_eval_group_or((char **) &c->argv[3]) == TRUE) {
          if (*((unsigned int *) c->argv[1]) > ctxt_precedence) {

            /* Set the context precedence */
            ctxt_precedence = *((unsigned int *) c->argv[1]);

            max_nbytes = *((off_t *) c->argv[0]);

            have_user_limit = have_class_limit = have_all_limit = FALSE;
            have_group_limit = TRUE;
          }
        }

      } else if (strncmp(c->argv[2], "class", 6) == 0) {

        if (pr_expr_eval_class_or((char **) &c->argv[3]) == TRUE) {
          if (*((unsigned int *) c->argv[1]) > ctxt_precedence) {

            /* Set the context precedence */
            ctxt_precedence = *((unsigned int *) c->argv[1]);

            max_nbytes = *((off_t *) c->argv[0]);

            have_user_limit = have_group_limit = have_all_limit = FALSE;
            have_class_limit = TRUE;
          }
        }
      }

    } else {

      if (*((unsigned int *) c->argv[1]) > ctxt_precedence) {

        /* Set the context precedence. */
        ctxt_precedence = *((unsigned int *) c->argv[1]);

        max_nbytes = *((off_t *) c->argv[0]);

        have_user_limit = have_group_limit = have_class_limit = FALSE;
        have_all_limit = TRUE;
      }
    }

    c = find_config_next(c, c->next, CONF_PARAM, directive, FALSE);
  }

  /* Print out some nice debugging information. */
  if (max_nbytes > 0UL &&
      (have_user_limit || have_group_limit ||
       have_class_limit || have_all_limit)) {
    pr_log_debug(DEBUG5, "%s (%" PR_LU " bytes) in effect for %s",
      directive, (pr_off_t) max_nbytes,
      have_user_limit ? "user " : have_group_limit ? "group " :
      have_class_limit ? "class " : "all");
  }

  return max_nbytes;
}

static void _log_transfer(char direction, char abort_flag) {
  struct timeval end_time;
  char *fullpath = NULL;

  memset(&end_time, '\0', sizeof(end_time));

  if (session.xfer.start_time.tv_sec != 0) {
    gettimeofday(&end_time, NULL);
    end_time.tv_sec -= session.xfer.start_time.tv_sec;

    if (end_time.tv_usec >= session.xfer.start_time.tv_usec) {
      end_time.tv_usec -= session.xfer.start_time.tv_usec;

    } else {
      end_time.tv_usec = 1000000L - (session.xfer.start_time.tv_usec -
        end_time.tv_usec);
      end_time.tv_sec--;
    }
  }

  fullpath = dir_abs_path(session.xfer.p, session.xfer.path, TRUE);

  if ((session.sf_flags & SF_ANON) != 0) {
    xferlog_write(end_time.tv_sec, pr_netaddr_get_sess_remote_name(),
      session.xfer.total_bytes, fullpath,
      (session.sf_flags & SF_ASCII ? 'a' : 'b'), direction,
      'a', session.anon_user, abort_flag, "_");

  } else {
    xferlog_write(end_time.tv_sec, pr_netaddr_get_sess_remote_name(),
      session.xfer.total_bytes, fullpath,
      (session.sf_flags & SF_ASCII ? 'a' : 'b'), direction,
      'r', session.user, abort_flag, "_");
  }

  pr_log_debug(DEBUG1, "Transfer %s %" PR_LU " bytes in %ld.%02lu seconds",
    abort_flag == 'c' ? "completed:" : "aborted after",
    (pr_off_t) session.xfer.total_bytes, (long) end_time.tv_sec,
    (unsigned long)(end_time.tv_usec / 10000));
}

/* Code borrowed from src/dirtree.c's get_word() -- modified to separate
 * words on commas as well as spaces.
 */
static char *get_cmd_from_list(char **list) {
  char *res = NULL, *dst = NULL;
  unsigned char quote_mode = FALSE;

  while (**list && PR_ISSPACE(**list)) {
    (*list)++;
  }

  if (!**list)
    return NULL;

  res = dst = *list;

  if (**list == '\"') {
    quote_mode = TRUE;
    (*list)++;
  }

  while (**list && **list != ',' &&
      (quote_mode ? (**list != '\"') : (!PR_ISSPACE(**list)))) {

    if (**list == '\\' && quote_mode) {

      /* escaped char */
      if (*((*list) + 1))
        *dst = *(++(*list));
    }

    *dst++ = **list;
    ++(*list);
  }

  if (**list)
    (*list)++;

  *dst = '\0';

  return res;
}

static int xfer_check_limit(cmd_rec *cmd) {
  config_rec *c = NULL;
  const char *client_addr = pr_netaddr_get_ipstr(session.c->remote_addr);
  char server_addr[128];

  memset(server_addr, '\0', sizeof(server_addr));
  snprintf(server_addr, sizeof(server_addr)-1, "%s:%d",
    pr_netaddr_get_ipstr(main_server->addr), main_server->ServerPort);
  server_addr[sizeof(server_addr)-1] = '\0';

  c = find_config(CURRENT_CONF, CONF_PARAM, "MaxTransfersPerHost", FALSE);
  while (c) {
    char *xfer_cmd = NULL, **cmdlist = (char **) c->argv[0];
    unsigned char matched_cmd = FALSE;
    unsigned int curr = 0, max = 0;
    pr_scoreboard_entry_t *score = NULL;

    pr_signals_handle();

    /* Does this MaxTransfersPerHost apply to the current command?  Note: this
     * could be made more efficient by using bitmasks rather than string
     * comparisons.
     */
    for (xfer_cmd = *cmdlist; xfer_cmd; xfer_cmd = *(cmdlist++)) {
      if (strcasecmp(xfer_cmd, cmd->argv[0]) == 0) {
        matched_cmd = TRUE;
        break;
      }
    }

    if (!matched_cmd) {
      c = find_config_next(c, c->next, CONF_PARAM, "MaxTransfersPerHost",
        FALSE);
      continue;
    }

    max = *((unsigned int *) c->argv[1]);

    /* Count how many times the current IP address is logged in, AND how
     * many of those other logins are currently using this command.
     */

    (void) pr_rewind_scoreboard();
    while ((score = pr_scoreboard_entry_read()) != NULL) {
      pr_signals_handle();

      /* Scoreboard entry must match local server address and remote client
       * address to be counted.
       */
      if (strcmp(score->sce_server_addr, server_addr) != 0)
        continue;

      if (strcmp(score->sce_client_addr, client_addr) != 0)
        continue;

      if (strcmp(score->sce_cmd, xfer_cmd) == 0)
        curr++;
    }

    pr_restore_scoreboard();

    if (curr >= max) {
      char maxn[20];

      char *maxstr = "Sorry, the maximum number of data transfers (%m) from "
        "your host are currently being used.";

      if (c->argv[2] != NULL)
        maxstr = c->argv[2];

      pr_event_generate("mod_xfer.max-transfers-per-host", session.c);

      memset(maxn, '\0', sizeof(maxn));
      snprintf(maxn, sizeof(maxn)-1, "%u", max);
      pr_response_send(R_451, "%s", sreplace(cmd->tmp_pool, maxstr, "%m",
        maxn, NULL));
      pr_log_debug(DEBUG4, "MaxTransfersPerHost %u exceeded for %s for "
        "client '%s'", max, xfer_cmd, client_addr);

      return -1;
    }

    c = find_config_next(c, c->next, CONF_PARAM, "MaxTransfersPerHost", FALSE);
  }

  c = find_config(CURRENT_CONF, CONF_PARAM, "MaxTransfersPerUser", FALSE);
  while (c) {
    char *xfer_cmd = NULL, **cmdlist = (char **) c->argv[0];
    unsigned char matched_cmd = FALSE;
    unsigned int curr = 0, max = 0;
    pr_scoreboard_entry_t *score = NULL;

    pr_signals_handle();

    /* Does this MaxTransfersPerUser apply to the current command?  Note: this
     * could be made more efficient by using bitmasks rather than string
     * comparisons.
     */
    for (xfer_cmd = *cmdlist; xfer_cmd; xfer_cmd = *(cmdlist++)) {
      if (strcasecmp(xfer_cmd, cmd->argv[0]) == 0) {
        matched_cmd = TRUE;
        break;
      }
    }

    if (!matched_cmd) {
      c = find_config_next(c, c->next, CONF_PARAM, "MaxTransfersPerUser",
        FALSE);
      continue;
    }

    max = *((unsigned int *) c->argv[1]);

    /* Count how many times the current user is logged in, AND how many of
     * those other logins are currently using this command.
     */

    (void) pr_rewind_scoreboard();
    while ((score = pr_scoreboard_entry_read()) != NULL) {
      pr_signals_handle();

      if (strcmp(score->sce_server_addr, server_addr) != 0)
        continue;

      if (strcmp(score->sce_user, session.user) != 0)
        continue;

      if (strcmp(score->sce_cmd, xfer_cmd) == 0)
        curr++;
    }

    pr_restore_scoreboard();

    if (curr >= max) {
      char maxn[20];

      char *maxstr = "Sorry, the maximum number of data transfers (%m) from "
        "this user are currently being used.";

      if (c->argv[2] != NULL)
        maxstr = c->argv[2];

      pr_event_generate("mod_xfer.max-transfers-per-user", session.user);

      memset(maxn, '\0', sizeof(maxn));
      snprintf(maxn, sizeof(maxn)-1, "%u", max);
      pr_response_send(R_451, "%s", sreplace(cmd->tmp_pool, maxstr, "%m",
        maxn, NULL));
      pr_log_debug(DEBUG4, "MaxTransfersPerUser %u exceeded for %s for "
        "user '%s'", max, xfer_cmd, session.user);

      return -1;
    }

    c = find_config_next(c, c->next, CONF_PARAM, "MaxTransfersPerUser", FALSE);
  }

  return 0;
}

static int xfer_displayfile(void) {
  int res = -1;

  if (displayfilexfer_fh) {
    if (pr_display_fh(displayfilexfer_fh, session.vwd, R_226, 0) < 0) {
      pr_log_debug(DEBUG6, "unable to display DisplayFileTransfer "
        "file '%s': %s", displayfilexfer_fh->fh_path, strerror(errno));
    }

    /* Rewind the filehandle, so that it can be used again. */
    if (pr_fsio_lseek(displayfilexfer_fh, 0, SEEK_SET) < 0) {
      pr_log_debug(DEBUG6, "error rewinding DisplayFileTransfer "
        "file '%s': %s", displayfilexfer_fh->fh_path, strerror(errno));
    }

    res = 0;

  } else {
    char *displayfilexfer = get_param_ptr(main_server->conf,
      "DisplayFileTransfer", FALSE);
    if (displayfilexfer) {
      if (pr_display_file(displayfilexfer, session.vwd, R_226, 0) < 0) {
        pr_log_debug(DEBUG6, "unable to display DisplayFileTransfer "
          "file '%s': %s", displayfilexfer, strerror(errno));
      }

      res = 0;
    }
  }

  return res;
}

static int xfer_prio_adjust(void) {
  int res;

  if (xfer_prio_config == 0) {
    return 0;
  }

  errno = 0;
  res = getpriority(PRIO_PROCESS, 0);
  if (res < 0 &&
      errno != 0) {
    pr_trace_msg(trace_channel, 7, "unable to get current process priority: %s",
      strerror(errno));
    return -1;
  }

  /* No need to adjust anything if the current priority already is the
   * configured priority.
   */
  if (res == xfer_prio_config) {
    pr_trace_msg(trace_channel, 10,
      "current process priority matches configured priority");
    return 0;
  }

  xfer_prio_curr = res;

  pr_trace_msg(trace_channel, 10, "adjusting process priority to be %d",
    xfer_prio_config);
  if (xfer_prio_config > 0) {
    res = setpriority(PRIO_PROCESS, 0, xfer_prio_config);

  } else {
    /* Increasing the process priority requires root privs. */
    PRIVS_ROOT
    res = setpriority(PRIO_PROCESS, 0, xfer_prio_config);
    PRIVS_RELINQUISH
  }

  if (res < 0) {
    pr_trace_msg(trace_channel, 1, "error adjusting process priority: %s",
      strerror(errno));
    return -1;
  }

  return 0;
}

static int xfer_prio_restore(void) {
  int res;

  if (xfer_prio_config == 0 ||
      xfer_prio_curr == 0) {
    return 0;
  }

  pr_trace_msg(trace_channel, 10, "restoring process priority to %d",
    xfer_prio_curr);

  PRIVS_ROOT
  res = setpriority(PRIO_PROCESS, 0, xfer_prio_curr);
  PRIVS_RELINQUISH

  if (res < 0) {
    pr_trace_msg(trace_channel, 1, "error restoring process priority: %s",
      strerror(errno));
  }

  xfer_prio_curr = 0;
  return 0;
}

static int xfer_parse_cmdlist(const char *name, config_rec *c,
    char *cmdlist) {
  char *cmd = NULL;
  array_header *cmds = NULL;

  /* Allocate an array_header. */
  cmds = make_array(c->pool, 0, sizeof(char *));

  /* Add each command to the array, checking for invalid commands or
   * duplicates.
   */
  while ((cmd = get_cmd_from_list(&cmdlist)) != NULL) {

    /* Is the given command a valid one for this directive? */
    if (strcasecmp(cmd, C_APPE) != 0 &&
        strcasecmp(cmd, C_RETR) != 0 &&
        strcasecmp(cmd, C_STOR) != 0 &&
        strcasecmp(cmd, C_STOU) != 0) {
      pr_log_debug(DEBUG0, "invalid %s command: %s", name, cmd);
      errno = EINVAL;
      return -1;
    }

    *((char **) push_array(cmds)) = pstrdup(c->pool, cmd);
  }

  /* Terminate the array with a NULL. */
  *((char **) push_array(cmds)) = NULL;

  /* Store the array of commands in the config_rec. */
  c->argv[0] = (void *) cmds->elts;

  return 0;
}

static int transmit_normal(char *buf, long bufsz) {
  long sz = pr_fsio_read(retr_fh, buf, bufsz);

  if (sz < 0) {
    int xerrno = errno;

    (void) pr_trace_msg("fileperms", 1, "RETR, user '%s' (UID %lu, GID %lu): "
      "error reading from '%s': %s", session.user,
      (unsigned long) session.uid, (unsigned long) session.gid,
      retr_fh->fh_path, strerror(xerrno));

    errno = xerrno;
    return 0;
  }

  if (sz == 0) {
    return 0;
  }

  return pr_data_xfer(buf, sz);
}

#ifdef HAVE_SENDFILE
static int transmit_sendfile(off_t data_len, off_t *data_offset,
    pr_sendfile_t *sent_len) {
  off_t send_len;

  /* We don't use sendfile() if:
   * - We're using bandwidth throttling.
   * - We're transmitting an ASCII file.
   * - We're using RFC2228 data channel protection
   * - We're using MODE Z compression
   * - There's no data left to transmit.
   * - UseSendfile is set to off.
   */
  if (pr_throttle_have_rate() ||
     !(session.xfer.file_size - data_len) ||
     (session.sf_flags & (SF_ASCII|SF_ASCII_OVERRIDE)) ||
     have_rfc2228_data || have_zmode ||
     !use_sendfile) {

    if (!xfer_logged_sendfile_decline_msg) {
      if (!use_sendfile) {
        pr_log_debug(DEBUG10, "declining use of sendfile due to UseSendfile "
          "configuration setting");

      } else if (pr_throttle_have_rate()) {
        pr_log_debug(DEBUG10, "declining use of sendfile due to TransferRate "
          "restrictions");
    
      } else if (session.sf_flags & (SF_ASCII|SF_ASCII_OVERRIDE)) {
        pr_log_debug(DEBUG10, "declining use of sendfile for ASCII data");

      } else if (have_rfc2228_data) {
        pr_log_debug(DEBUG10, "declining use of sendfile due to RFC2228 data "
          "channel protections");

      } else if (have_zmode) {
        pr_log_debug(DEBUG10, "declining use of sendfile due to MODE Z "
          "restrictions");

      } else {
        pr_log_debug(DEBUG10, "declining use of sendfile due to lack of data "
          "to transmit");
      }

      xfer_logged_sendfile_decline_msg = TRUE;
    }

    return 0;
  }

  pr_log_debug(DEBUG10, "using sendfile capability for transmitting data");

  /* Determine how many bytes to send using sendfile(2).  By default,
   * we want to send all of the remaining bytes.
   *
   * However, the admin may have configured either a length in bytes, or
   * a percentage, using the UseSendfile directive.  We will send the smaller
   * of the remaining size, or the length/percentage.
   */

  send_len = session.xfer.file_size - data_len;

  if (use_sendfile_len > 0 &&
      send_len > use_sendfile_len) {
    pr_log_debug(DEBUG10, "using sendfile with configured UseSendfile length "
      "(%" PR_LU " bytes)", (pr_off_t) use_sendfile_len);
    send_len = use_sendfile_len;

  } else if (use_sendfile_pct > 0.0) {
    off_t pct_len;

    pct_len = (off_t) (session.xfer.file_size * use_sendfile_pct);
    if (send_len > pct_len) {
      pr_log_debug(DEBUG10, "using sendfile with configured UseSendfile "
        "percentage %0.0f%% (%" PR_LU " bytes)", use_sendfile_pct * 100.0,
        (pr_off_t) pct_len);
      send_len = pct_len;
    }
  }

 retry:
  *sent_len = pr_data_sendfile(PR_FH_FD(retr_fh), data_offset, send_len);

  if (*sent_len == -1) {
    int xerrno = errno;

    switch (xerrno) {
      case EAGAIN:
      case EINTR:
        if (XFER_ABORTED) {
          pr_log_pri(PR_LOG_NOTICE, "sendfile transmission aborted: %s",
            strerror(xerrno));
          errno = xerrno;
          return -1;
        }

        /* Interrupted call, or the other side wasn't ready yet. */
        pr_signals_handle();
        goto retry;

      case EPIPE:
      case ECONNRESET:
      case ETIMEDOUT:
      case EHOSTUNREACH:
        /* Other side broke the connection. */
        break;

#ifdef ENOSYS
      case ENOSYS:
#endif /* ENOSYS */

#ifdef EOVERFLOW
      case EOVERFLOW:
#endif /* EOVERFLOW */

      case EINVAL:
        /* No sendfile support, apparently.  Try it the normal way. */
        return 0;
        break;

    default:
      pr_log_pri(PR_LOG_WARNING, "error using sendfile(): [%d] %s", xerrno,
        strerror(xerrno));
      errno = xerrno;
      return -1;
    }
  }

  return 1;
}
#endif /* HAVE_SENDFILE */

/* Note: the data_len and data_offset arguments are only for the benefit of
 * transmit_sendfile(), if sendfile support is enabled.  The transmit_normal()
 * function only needs/uses buf and bufsz.
 */
static long transmit_data(off_t data_len, off_t *data_offset, char *buf,
    long bufsz) {
  long res;
  int xerrno = 0;

#ifdef HAVE_SENDFILE
  pr_sendfile_t sent_len;
  int ret;
#endif /* HAVE_SENDFILE */

  if (pr_inet_set_proto_cork(PR_NETIO_FD(session.d->outstrm), 1) < 0) {
    pr_log_pri(PR_LOG_NOTICE, "error corking socket fd %d: %s",
      PR_NETIO_FD(session.d->outstrm), strerror(errno));
  }

#ifdef HAVE_SENDFILE
  ret = transmit_sendfile(data_len, data_offset, &sent_len);
  if (ret > 0) {
    /* sendfile() was used, so return the value of sent_len. */
    res = (long) sent_len;

  } else if (ret == 0) {
    /* sendfile() should not be used for some reason, fallback to using
     * normal data transmission methods.
     */
    res = transmit_normal(buf, bufsz);
    xerrno = errno;

  } else {
    /* There was an error with sendfile(); do NOT attempt to re-send the
     * data using normal data transmission methods, unless the cause
     * of the error is one of an accepted few cases.
     */
# ifdef EOVERFLOW
    pr_log_debug(DEBUG10, "use of sendfile(2) failed due to %s (%d), "
      "falling back to normal data transmission", strerror(errno),
      errno);
    res = transmit_normal(buf, bufsz);
    xerrno = errno;

# else
    if (session.d != NULL) {
      (void) pr_inet_set_proto_cork(PR_NETIO_FD(session.d->outstrm), 0);
    }

    errno = EIO;
    res = -1;
# endif
  }

#else
  res = transmit_normal(buf, bufsz);
  xerrno = errno;
#endif /* HAVE_SENDFILE */

  if (session.d != NULL) {
    /* The session.d struct can become null after transmit_normal() if the
     * client aborts the transfer, thus we need to check for this.
     */
    if (pr_inet_set_proto_cork(PR_NETIO_FD(session.d->outstrm), 0) < 0) {
      pr_log_pri(PR_LOG_NOTICE, "error uncorking socket fd %d: %s",
        PR_NETIO_FD(session.d->outstrm), strerror(errno));
    }
  }

  errno = xerrno;
  return res;
}

static void stor_chown(void) {
  struct stat st;
  char *xfer_path = NULL;

  if (session.xfer.xfer_type == STOR_HIDDEN) {
    xfer_path = session.xfer.path_hidden;

  } else {
    xfer_path = session.xfer.path;
  }

  /* session.fsgid defaults to -1, so chown(2) won't chgrp unless specifically
   * requested via GroupOwner.
   */
  if (session.fsuid != (uid_t) -1 &&
      xfer_path != NULL) {
    int res, xerrno = 0;

    PRIVS_ROOT
    res = pr_fsio_lchown(xfer_path, session.fsuid, session.fsgid);
    xerrno = errno;
    PRIVS_RELINQUISH

    if (res < 0) {
      pr_log_pri(PR_LOG_WARNING, "lchown(%s) as root failed: %s", xfer_path,
        strerror(xerrno));

    } else {
      if (session.fsgid != (gid_t) -1) {
        pr_log_debug(DEBUG2, "root lchown(%s) to uid %lu, gid %lu successful",
          xfer_path, (unsigned long) session.fsuid,
          (unsigned long) session.fsgid);

      } else {
        pr_log_debug(DEBUG2, "root lchown(%s) to uid %lu successful", xfer_path,
          (unsigned long) session.fsuid);
      }

      pr_fs_clear_cache();
      if (pr_fsio_stat(xfer_path, &st) < 0) {
        pr_log_debug(DEBUG0,
          "'%s' stat(2) error during root chmod: %s", xfer_path,
          strerror(errno));
      }

      /* The chmod happens after the chown because chown will remove
       * the S{U,G}ID bits on some files (namely, directories); the subsequent
       * chmod is used to restore those dropped bits.  This makes it
       * necessary to use root privs when doing the chmod as well (at least
       * in the case of chown'ing the file via root privs) in order to ensure
       * that the mode can be set (a file might be being "given away", and if
       * root privs aren't used, the chmod() will fail because the old owner/
       * session user doesn't have the necessary privileges to do so).
       */
      xerrno = 0;
      PRIVS_ROOT
      res = pr_fsio_chmod(xfer_path, st.st_mode);
      xerrno = errno;
      PRIVS_RELINQUISH

      if (res < 0) {
        pr_log_debug(DEBUG0, "root chmod(%s) to %04o failed: %s", xfer_path,
          (unsigned int) st.st_mode, strerror(xerrno));

      } else {
        pr_log_debug(DEBUG2, "root chmod(%s) to %04o successful", xfer_path,
          (unsigned int) st.st_mode);
      }
    }

  } else if (session.fsgid != (gid_t) -1 &&
             xfer_path != NULL) {
    register unsigned int i;
    int res, use_root_privs = TRUE, xerrno = 0;

    /* Check if session.fsgid is in session.gids.  If not, use root privs. */
    for (i = 0; i < session.gids->nelts; i++) {
      gid_t *group_ids = session.gids->elts;

      if (group_ids[i] == session.fsgid) {
        use_root_privs = FALSE;
        break;
      }
    }

    if (use_root_privs) {
      PRIVS_ROOT
    }

    res = pr_fsio_lchown(xfer_path, (uid_t) -1, session.fsgid);
    xerrno = errno;

    if (use_root_privs) {
      PRIVS_RELINQUISH
    }

    if (res < 0) {
      pr_log_pri(PR_LOG_WARNING, "%slchown(%s) failed: %s",
        use_root_privs ? "root " : "", xfer_path, strerror(xerrno));

    } else {
      pr_log_debug(DEBUG2, "%slchown(%s) to gid %lu successful",
        use_root_privs ? "root " : "", xfer_path,
        (unsigned long) session.fsgid);

      pr_fs_clear_cache();
      if (pr_fsio_stat(xfer_path, &st) < 0) {
        pr_log_debug(DEBUG0,
          "'%s' stat(2) error during %schmod: %s", xfer_path,
          use_root_privs ? "root " : "", strerror(errno));
      }

      if (use_root_privs) {
        PRIVS_ROOT
      }

      res = pr_fsio_chmod(xfer_path, st.st_mode);
      xerrno = errno;

      if (use_root_privs) {
        PRIVS_RELINQUISH
      }

      if (res < 0) {
        pr_log_debug(DEBUG0, "%schmod(%s) to %04o failed: %s",
          use_root_privs ? "root " : "", xfer_path, (unsigned int) st.st_mode,
          strerror(xerrno));
      }
    }
  }
}

static void retr_abort(void) {
  /* Isn't necessary to send anything here, just cleanup */

  if (retr_fh) {
    pr_fsio_close(retr_fh);
    retr_fh = NULL;
  }

  _log_transfer('o', 'i');
}

static void retr_complete(void) {
  pr_fsio_close(retr_fh);
  retr_fh = NULL;
}

static void stor_abort(void) {
  unsigned char *delete_stores = NULL;

  if (stor_fh) {
    if (pr_fsio_close(stor_fh) < 0) {
      int xerrno = errno;

      pr_log_pri(PR_LOG_NOTICE, "notice: error closing '%s': %s",
        stor_fh->fh_path, strerror(xerrno));
 
      errno = xerrno;
    }

    stor_fh = NULL;
  }

  delete_stores = get_param_ptr(CURRENT_CONF, "DeleteAbortedStores", FALSE);

  if (session.xfer.xfer_type == STOR_HIDDEN) {
    if (delete_stores == NULL ||
        *delete_stores == TRUE) {
      /* If a hidden store was aborted, remove only hidden file, not real
       * one.
       */
      if (session.xfer.path_hidden) {
        pr_log_debug(DEBUG5, "removing aborted HiddenStores file '%s'",
          session.xfer.path_hidden);
        if (pr_fsio_unlink(session.xfer.path_hidden) < 0) {
          if (errno != ENOENT) {
            pr_log_debug(DEBUG0, "error deleting HiddenStores file '%s': %s",
              session.xfer.path_hidden, strerror(errno));
          }
        } 
      }
    }
  }

  if (session.xfer.path) {
    if (delete_stores != NULL &&
        *delete_stores == TRUE) {
      pr_log_debug(DEBUG5, "removing aborted file '%s'", session.xfer.path);
      if (pr_fsio_unlink(session.xfer.path) < 0) {
        pr_log_debug(DEBUG0, "error deleting aborted file '%s': %s",
          session.xfer.path, strerror(errno));
      }
    }
  }

  _log_transfer('i', 'i');
}

static int stor_complete(void) {
  int res = 0;

  if (pr_fsio_close(stor_fh) < 0) {
    int xerrno = errno;

    pr_log_pri(PR_LOG_NOTICE, "notice: error closing '%s': %s",
      stor_fh->fh_path, strerror(xerrno));

    /* We will unlink failed writes, but only if it's a HiddenStores file.
     * Other files will need to be explicitly deleted/removed by the client.
     */
    if (session.xfer.xfer_type == STOR_HIDDEN) {
      if (session.xfer.path_hidden) {
        pr_log_debug(DEBUG5, "failed to close HiddenStores file '%s', removing",
          session.xfer.path_hidden);
        if (pr_fsio_unlink(session.xfer.path_hidden) < 0) {
          if (errno != ENOENT) {
            pr_log_debug(DEBUG0, "error deleting HiddenStores file '%s': %s",
              session.xfer.path_hidden, strerror(errno));
          }
        } 
      }
    }

    errno = xerrno;
    res = -1;
  }

  stor_fh = NULL;
  return res;
}

static int get_hidden_store_path(cmd_rec *cmd, char *path, char *prefix,
    char *suffix) {
  char *c = NULL, *hidden_path, *parent_dir = NULL;
  int dotcount = 0, found_slash = FALSE, basenamestart = 0, maxlen;

  /* We have to also figure out the temporary hidden file name for receiving
   * this transfer.  Length is +(N+M) due to prepended prefix and suffix.
   */

  /* Figure out where the basename starts */
  for (c = path; *c; ++c) {

    if (*c == '/') {
      found_slash = TRUE;
      basenamestart = dotcount = 0;

    } else if (*c == '.') {
      ++dotcount;

      /* Keep track of leading dots, ... is normal, . and .. are special.
       * So if we exceed ".." it becomes a normal file. Retroactively consider
       * this the possible start of the basename.
       */
      if ((dotcount > 2) &&
          !basenamestart) {
        basenamestart = ((unsigned long) c - (unsigned long) path) - dotcount;
      }

    } else {

      /* We found a nonslash, nondot character; if this is the first time
       * we found one since the last slash, remember this as the possible
       * start of the basename.
       */
      if (!basenamestart) {
        basenamestart = ((unsigned long) c - (unsigned long) path) - dotcount;
      }
    }
  }

  if (!basenamestart) {
    session.xfer.xfer_type = STOR_DEFAULT;

    pr_log_debug(DEBUG6, "could not determine HiddenStores path for '%s'",
      path);

    /* This probably shouldn't happen */
    pr_response_add_err(R_451, _("%s: Bad file name"), path);
    errno = EINVAL;
    return -1;
  }

  /* Add N+M for the prefix and suffix characters, plus one for a terminating
   * NUL.
   */
  maxlen = strlen(prefix) + strlen(path) + strlen(suffix) + 1;

  if (maxlen > PR_TUNABLE_PATH_MAX) {
    session.xfer.xfer_type = STOR_DEFAULT;

    pr_log_pri(PR_LOG_NOTICE, "making path '%s' a hidden path exceeds max "
      "path length (%u)", path, PR_TUNABLE_PATH_MAX);

    /* This probably shouldn't happen */
    pr_response_add_err(R_451, _("%s: File name too long"), path);
    errno = EPERM;
    return -1;
  }

  if (pr_table_add(cmd->notes, "mod_xfer.store-hidden-path", NULL, 0) < 0) {
    if (errno != EEXIST) {
      pr_log_pri(PR_LOG_NOTICE,
        "notice: error adding 'mod_xfer.store-hidden-path': %s",
        strerror(errno));
    }
  }

  if (found_slash == FALSE) {

    /* Simple local file name */
    hidden_path = pstrcat(cmd->tmp_pool, prefix, path, suffix, NULL);

    pr_log_debug(DEBUG2, "HiddenStore: local path, will rename %s to %s",
      hidden_path, path);

  } else {

    /* Complex relative path or absolute path */
    hidden_path = pstrndup(cmd->pool, path, maxlen);
    hidden_path[basenamestart] = '\0';

    hidden_path = pstrcat(cmd->pool, hidden_path, prefix,
      path + basenamestart, suffix, NULL);

    pr_log_debug(DEBUG2, "HiddenStore: complex path, will rename %s to %s",
      hidden_path, path);
  }

  if (file_mode(hidden_path)) {
    session.xfer.xfer_type = STOR_DEFAULT;

    pr_log_debug(DEBUG3, "HiddenStore path '%s' already exists",
      hidden_path);

    pr_response_add_err(R_550, _("%s: Temporary hidden file %s already exists"),
      cmd->arg, hidden_path);
    errno = EEXIST;
    return -1;
  }

  if (pr_table_set(cmd->notes, "mod_xfer.store-hidden-path",
      hidden_path, 0) < 0) {
    pr_log_pri(PR_LOG_NOTICE,
      "notice: error setting 'mod_xfer.store-hidden-path': %s",
      strerror(errno));
  }

  /* Only use the O_EXCL open(2) flag if the path is NOT on an NFS-mounted
   * filesystem (see Bug#3874).
   */
  if (found_slash == FALSE) {
    parent_dir = "./";

  } else {
    parent_dir = pstrndup(cmd->tmp_pool, path, basenamestart);
  }

  if (pr_fs_is_nfs(parent_dir) == TRUE) {
    if (pr_table_add(cmd->notes, "mod_xfer.store-hidden-nfs",
        pstrdup(cmd->pool, "1"), 0) < 0) {
      pr_log_pri(PR_LOG_NOTICE,
        "notice: error adding 'mod_xfer.store-hidden-nfs' note: %s",
        strerror(errno));
    }
  }

  session.xfer.xfer_type = STOR_HIDDEN;
  return 0;
}

MODRET xfer_post_prot(cmd_rec *cmd) {
  CHECK_CMD_ARGS(cmd, 2);

  if (strncmp(cmd->argv[1], "C", 2) != 0) {
    have_rfc2228_data = TRUE;

  } else {
    have_rfc2228_data = FALSE;
  }

  return PR_DECLINED(cmd);
}

MODRET xfer_post_mode(cmd_rec *cmd) {
  CHECK_CMD_ARGS(cmd, 2);

  if (strncmp(cmd->argv[1], "Z", 2) == 0) {
    have_zmode = TRUE;

  } else {
    have_zmode = FALSE;
  }

  return PR_DECLINED(cmd);
}

/* This is a PRE_CMD handler that checks security, etc, and places the full
 * filename to receive in cmd->notes, under the key 'mod_xfer.store-path'.
 * Note that we CANNOT use cmd->tmp_pool for this, as tmp_pool only lasts for
 * the duration of this function.
 */
MODRET xfer_pre_stor(cmd_rec *cmd) {
  char *decoded_path, *path;
  mode_t fmode;
  unsigned char *allow_overwrite = NULL, *allow_restart = NULL;
  config_rec *c;
  int res;

  if (cmd->argc < 2) {
    pr_response_add_err(R_500, _("'%s' not understood"),
      pr_cmd_get_displayable_str(cmd, NULL));

    pr_cmd_set_errno(cmd, EINVAL);
    errno = EINVAL;
    return PR_ERROR(cmd);
  }

  decoded_path = pr_fs_decode_path2(cmd->tmp_pool, cmd->arg,
    FSIO_DECODE_FL_TELL_ERRORS);
  if (decoded_path == NULL) {
    int xerrno = errno;

    pr_log_debug(DEBUG8, "'%s' failed to decode properly: %s", cmd->arg,
      strerror(xerrno));
    pr_response_add_err(R_550, _("%s: Illegal character sequence in filename"),
      cmd->arg);

    pr_cmd_set_errno(cmd, xerrno);
    errno = xerrno;
    return PR_ERROR(cmd);
  }

  path = dir_best_path(cmd->tmp_pool, decoded_path);

  if (!path ||
      !dir_check(cmd->tmp_pool, cmd, cmd->group, path, NULL)) {
    int xerrno = errno;

    pr_log_debug(DEBUG8, "%s %s denied by <Limit> configuration", cmd->argv[0],
      cmd->arg);
    pr_response_add_err(R_550, "%s: %s", cmd->arg, strerror(xerrno));

    pr_cmd_set_errno(cmd, xerrno);
    errno = xerrno;
    return PR_ERROR(cmd);
  }

  res = pr_filter_allow_path(CURRENT_CONF, path);
  switch (res) {
    case 0:
      break;

    case PR_FILTER_ERR_FAILS_ALLOW_FILTER:
      pr_log_debug(DEBUG2, "'%s %s' denied by PathAllowFilter", cmd->argv[0],
        path);
      pr_response_add_err(R_550, _("%s: Forbidden filename"), cmd->arg);

      pr_cmd_set_errno(cmd, EPERM);
      errno = EPERM;
      return PR_ERROR(cmd);

    case PR_FILTER_ERR_FAILS_DENY_FILTER:
      pr_log_debug(DEBUG2, "'%s %s' denied by PathDenyFilter", cmd->argv[0],
        path);
      pr_response_add_err(R_550, _("%s: Forbidden filename"), cmd->arg);

      pr_cmd_set_errno(cmd, EPERM);
      errno = EPERM;
      return PR_ERROR(cmd);
  }

  if (xfer_check_limit(cmd) < 0) {
    pr_response_add_err(R_451, _("%s: Too many transfers"), cmd->arg);

    pr_cmd_set_errno(cmd, EPERM);
    errno = EPERM;
    return PR_ERROR(cmd);
  }

  fmode = file_mode(path);

  allow_overwrite = get_param_ptr(CURRENT_CONF, "AllowOverwrite", FALSE);

  if (fmode && (session.xfer.xfer_type != STOR_APPEND) &&
      (!allow_overwrite || *allow_overwrite == FALSE)) {
    pr_log_debug(DEBUG6, "AllowOverwrite denied permission for %s", cmd->arg);
    pr_response_add_err(R_550, _("%s: Overwrite permission denied"), cmd->arg);

    pr_cmd_set_errno(cmd, EACCES);
    errno = EACCES;
    return PR_ERROR(cmd);
  }

  if (fmode &&
      !S_ISREG(fmode) &&
      !S_ISFIFO(fmode)) {

    /* Make an exception for the non-regular /dev/null file.  This will allow
     * network link testing by uploading as much data as necessary directly
     * to /dev/null.
     *
     * On Linux, allow another exception for /dev/full; this is useful for
     * tests which want to simulate running out-of-space scenarios.
     */
    if (strcasecmp(path, "/dev/null") != 0
#ifdef LINUX
        && strcasecmp(path, "/dev/full") != 0
#endif
       ) {
      pr_response_add_err(R_550, _("%s: Not a regular file"), cmd->arg);

      /* Deliberately use EISDIR for anything non-file (e.g. directories). */
      pr_cmd_set_errno(cmd, EISDIR);
      errno = EISDIR;
      return PR_ERROR(cmd);
    }
  }

  /* If restarting, check permissions on this directory, if
   * AllowStoreRestart is set, permit it
   */
  allow_restart = get_param_ptr(CURRENT_CONF, "AllowStoreRestart", FALSE);

  if (fmode &&
     (session.restart_pos || (session.xfer.xfer_type == STOR_APPEND)) &&
     (!allow_restart || *allow_restart == FALSE)) {

    pr_response_add_err(R_451, _("%s: Append/Restart not permitted, try again"),
      cmd->arg);
    session.restart_pos = 0L;
    session.xfer.xfer_type = STOR_DEFAULT;

    pr_cmd_set_errno(cmd, EPERM);
    errno = EPERM;
    return PR_ERROR(cmd);
  }

  /* If the file exists, add a note indicating that it is being modified. */
  if (fmode) {
    /* Clear any existing key in the notes. */
    (void) pr_table_remove(cmd->notes, "mod_xfer.file-modified", NULL);

    if (pr_table_add(cmd->notes, "mod_xfer.file-modified",
        pstrdup(cmd->pool, "true"), 0) < 0) {
      if (errno != EEXIST) {
        pr_log_pri(PR_LOG_NOTICE,
          "notice: error adding 'mod_xfer.file-modified' note: %s",
          strerror(errno));
      }
    }
  }

  /* Otherwise everthing is good */
  if (pr_table_add(cmd->notes, "mod_xfer.store-path",
      pstrdup(cmd->pool, path), 0) < 0) {
    if (errno != EEXIST) {
      pr_log_pri(PR_LOG_NOTICE,
        "notice: error adding 'mod_xfer.store-path': %s", strerror(errno));
    }
  }

  c = find_config(CURRENT_CONF, CONF_PARAM, "HiddenStores", FALSE);
  if (c &&
      *((int *) c->argv[0]) == TRUE) {
    char *prefix, *suffix;

    /* If we're using HiddenStores, then REST won't work. */
    if (session.restart_pos) {
      pr_log_debug(DEBUG9, "HiddenStore in effect, refusing restarted upload");
      pr_response_add_err(R_501,
        _("REST not compatible with server configuration"));

      pr_cmd_set_errno(cmd, EPERM);
      errno = EPERM;
      return PR_ERROR(cmd);
    }

    /* APPE is not compatible with HiddenStores either (Bug#3598). */
    if (session.xfer.xfer_type == STOR_APPEND) {
      pr_log_debug(DEBUG9, "HiddenStore in effect, refusing APPE upload");
      pr_response_add_err(R_550,
        _("APPE not compatible with server configuration"));

      pr_cmd_set_errno(cmd, EPERM);
      errno = EPERM;
      return PR_ERROR(cmd);
    }

    prefix = c->argv[1];
    suffix = c->argv[2];

    /* Substitute the %P variable for the PID, if present. */
    if (strstr(prefix, "%P") != NULL) {
      char pid_buf[32];

      memset(pid_buf, '\0', sizeof(pid_buf));
      snprintf(pid_buf, sizeof(pid_buf)-1, "%lu", (unsigned long) session.pid);

      prefix = sreplace(cmd->pool, prefix, "%P", pid_buf, NULL);
    }

    if (strstr(suffix, "%P") != NULL) {
      char pid_buf[32];

      memset(pid_buf, '\0', sizeof(pid_buf));
      snprintf(pid_buf, sizeof(pid_buf)-1, "%lu", (unsigned long) session.pid);
      
      suffix = sreplace(cmd->pool, suffix, "%P", pid_buf, NULL);
    }

    if (get_hidden_store_path(cmd, path, prefix, suffix) < 0) {
      int xerrno = errno;

      pr_cmd_set_errno(cmd, xerrno);
      errno = xerrno;
      return PR_ERROR(cmd);
    }
  }

  (void) xfer_prio_adjust();
  return PR_HANDLED(cmd);
}

/* xfer_pre_stou() is a PRE_CMD handler that changes the uploaded filename
 * to a unique one, after making the requisite security and authorization
 * checks.
 */
MODRET xfer_pre_stou(cmd_rec *cmd) {
  config_rec *c = NULL;
  char *prefix = "ftp", *filename = NULL;
  int tmpfd;
  mode_t mode;
  unsigned char *allow_overwrite = NULL;

  session.xfer.xfer_type = STOR_DEFAULT;

  /* Some FTP clients are "broken" in that they will send a filename
   * along with STOU.  Technically this violates RFC959, but for now, just
   * ignore that filename.  Stupid client implementors.
   */

  if (cmd->argc > 2) {
    pr_response_add_err(R_500, _("'%s' not understood"),
      pr_cmd_get_displayable_str(cmd, NULL));

    pr_cmd_set_errno(cmd, EINVAL);
    errno = EINVAL;
    return PR_ERROR(cmd);
  }

  if (xfer_check_limit(cmd) < 0) {
    pr_response_add_err(R_451, _("%s: Too many transfers"), cmd->arg);

    pr_cmd_set_errno(cmd, EPERM);
    errno = EPERM;
    return PR_ERROR(cmd);
  }

  /* Watch for STOU preceded by REST, which makes no sense.
   *
   *   REST: session.restart_pos > 0
   */
  if (session.restart_pos) {
    pr_response_add_err(R_550, _("STOU incompatible with REST"));

    pr_cmd_set_errno(cmd, EPERM);
    errno = EPERM;
    return PR_ERROR(cmd);
  }

  /* Generate the filename to be stored, depending on the configured
   * unique filename prefix.
   */
  c = find_config(CURRENT_CONF, CONF_PARAM, "StoreUniquePrefix", FALSE);
  if (c != NULL)
    prefix = c->argv[0];

  /* Now, construct the unique filename using the cmd_rec's pool, the
   * prefix, and mkstemp().
   */
  filename = pstrcat(cmd->pool, prefix, "XXXXXX", NULL);

  tmpfd = mkstemp(filename);
  if (tmpfd < 0) {
    int xerrno = errno;

    pr_log_pri(PR_LOG_WARNING, "error: unable to use mkstemp(): %s",
      strerror(xerrno));

    /* If we can't guarantee a unique filename, refuse the command. */
    pr_response_add_err(R_450, _("%s: unable to generate unique filename"),
      cmd->argv[0]);

    pr_cmd_set_errno(cmd, xerrno);
    errno = xerrno;
    return PR_ERROR(cmd);

  } else {
    cmd->arg = filename;

    /* Close the unique file.  This introduces a small race condition
     * between the time this function returns, and the STOU CMD handler
     * opens the unique file, but this may have to do, as closing that
     * race would involve some major restructuring.
     */
    (void) close(tmpfd);
  }

  /* It's OK to reuse the char * pointer for filename. */
  filename = dir_best_path(cmd->tmp_pool, cmd->arg);

  if (!filename ||
      !dir_check(cmd->tmp_pool, cmd, cmd->group, filename, NULL)) {
    int xerrno = errno;

    /* Do not forget to delete the file created by mkstemp(3) if there is
     * an error.
     */
    (void) pr_fsio_unlink(cmd->arg);

    pr_response_add_err(R_550, "%s: %s", cmd->arg, strerror(xerrno));

    pr_cmd_set_errno(cmd, xerrno);
    errno = xerrno;
    return PR_ERROR(cmd);
  }

  mode = file_mode(filename);

  /* Note: this case should never happen: how one can be appending to
   * a supposedly unique filename?  Should probably be removed...
   */
  allow_overwrite = get_param_ptr(CURRENT_CONF, "AllowOverwrite", FALSE);

  if (mode && session.xfer.xfer_type != STOR_APPEND &&
      (!allow_overwrite || *allow_overwrite == FALSE)) {
    pr_log_debug(DEBUG6, "AllowOverwrite denied permission for %s", cmd->arg);
    pr_response_add_err(R_550, _("%s: Overwrite permission denied"), cmd->arg);

    pr_cmd_set_errno(cmd, EACCES);
    errno = EACCES;
    return PR_ERROR(cmd);
  }

  /* Not likely to _not_ be a regular file, but just to be certain... */
  if (mode &&
      !S_ISREG(mode)) {
    (void) pr_fsio_unlink(cmd->arg);
    pr_response_add_err(R_550, _("%s: Not a regular file"), cmd->arg);

    /* Deliberately use EISDIR for anything non-file (e.g. directories). */
    pr_cmd_set_errno(cmd, EISDIR);
    errno = EISDIR;
    return PR_ERROR(cmd);
  }

  /* Otherwise everthing is good */
  if (pr_table_add(cmd->notes, "mod_xfer.store-path",
      pstrdup(cmd->pool, filename), 0) < 0) {
    if (errno != EEXIST) {
      pr_log_pri(PR_LOG_NOTICE,
        "notice: error adding 'mod_xfer.store-path': %s", strerror(errno));
    }
  }

  session.xfer.xfer_type = STOR_UNIQUE;

  (void) xfer_prio_adjust();
  return PR_HANDLED(cmd);
}

/* xfer_post_stou() is a POST_CMD handler that changes the mode of the
 * STOU file from 0600, which is what mkstemp() makes it, to 0666,
 * the default for files uploaded via STOR.  This is to prevent users
 * from being surprised.
 */
MODRET xfer_post_stou(cmd_rec *cmd) {

  /* This is the same mode as used in src/fs.c.  Should probably be
   * available as a macro.
   */
  mode_t mode = 0666;

  if (pr_fsio_chmod(cmd->arg, mode) < 0) {

    /* Not much to do but log the error. */
    pr_log_pri(PR_LOG_NOTICE, "error: unable to chmod '%s' to %04o: %s",
      cmd->arg, mode, strerror(errno));
  }

  return PR_DECLINED(cmd);
}

/* xfer_pre_appe() is the PRE_CMD handler for the APPE command, which
 * simply sets xfer_type to STOR_APPEND and calls xfer_pre_stor().
 */
MODRET xfer_pre_appe(cmd_rec *cmd) {
  session.xfer.xfer_type = STOR_DEFAULT;

  if (xfer_check_limit(cmd) < 0) {
    pr_response_add_err(R_451, _("%s: Too many transfers"), cmd->arg);

    pr_cmd_set_errno(cmd, EPERM);
    errno = EPERM;
    return PR_ERROR(cmd);
  }

  session.xfer.xfer_type = STOR_APPEND;
  return xfer_pre_stor(cmd);
}

MODRET xfer_stor(cmd_rec *cmd) {
  char *path;
  char *lbuf;
  int bufsz, len, ferrno = 0, res;
  off_t nbytes_stored, nbytes_max_store = 0;
  unsigned char have_limit = FALSE;
  struct stat st;
  off_t curr_offset, curr_pos = 0;

  memset(&st, 0, sizeof(st));

  /* Prepare for any potential throttling. */
  pr_throttle_init(cmd);

  session.xfer.path = pr_table_get(cmd->notes, "mod_xfer.store-path", NULL);
  session.xfer.path_hidden = pr_table_get(cmd->notes,
    "mod_xfer.store-hidden-path", NULL);

  path = session.xfer.path;

  /* Make sure the proper current working directory is set in the FSIO
   * layer, so that the proper FS can be used for the open().
   */
  pr_fs_setcwd(pr_fs_getcwd());

  if (session.xfer.xfer_type == STOR_HIDDEN) {
    void *nfs;
    int oflags;

    oflags = O_WRONLY;

    if (session.restart_pos == 0) {
      oflags |= O_CREAT;
    }

    nfs = pr_table_get(cmd->notes, "mod_xfer.store-hidden-nfs", NULL);
    if (nfs == NULL) {
      pr_trace_msg("fsio", 9,
        "HiddenStores path '%s' is NOT on NFS, using O_EXCL open(2) flags",
        session.xfer.path_hidden);
      oflags |= O_EXCL;

    } else {
      pr_trace_msg("fsio", 9,
        "HiddenStores path '%s' is on NFS, NOT using O_EXCL open(2) flags",
        session.xfer.path_hidden);
    }

    stor_fh = pr_fsio_open(session.xfer.path_hidden, oflags);
    if (stor_fh == NULL) {
      ferrno = errno;

      (void) pr_trace_msg("fileperms", 1, "%s, user '%s' (UID %lu, GID %lu): "
        "error opening '%s': %s", cmd->argv[0], session.user,
        (unsigned long) session.uid, (unsigned long) session.gid,
        session.xfer.path_hidden, strerror(ferrno));
    }

  } else if (session.xfer.xfer_type == STOR_APPEND) {
    stor_fh = pr_fsio_open(session.xfer.path, O_CREAT|O_WRONLY);

    if (stor_fh) {
      if (pr_fsio_lseek(stor_fh, 0, SEEK_END) == (off_t) -1) {
        pr_log_debug(DEBUG4, "unable to seek to end of '%s' for appending: %s",
          cmd->arg, strerror(errno));
        (void) pr_fsio_close(stor_fh);
        stor_fh = NULL;
      }

    } else {
      ferrno = errno;

      (void) pr_trace_msg("fileperms", 1, "%s, user '%s' (UID %lu, GID %lu): "
        "error opening '%s': %s", cmd->argv[0], session.user,
        (unsigned long) session.uid, (unsigned long) session.gid,
        session.xfer.path, strerror(ferrno));
    }

  } else {
    /* Normal session */
    stor_fh = pr_fsio_open(path,
        O_WRONLY|(session.restart_pos ? 0 : O_TRUNC|O_CREAT));
    if (stor_fh == NULL) {
      ferrno = errno;

      (void) pr_trace_msg("fileperms", 1, "%s, user '%s' (UID %lu, GID %lu): "
        "error opening '%s': %s", cmd->argv[0], session.user,
        (unsigned long) session.uid, (unsigned long) session.gid, path,
        strerror(ferrno));
    }
  }

  if (stor_fh != NULL &&
      session.restart_pos) {
    int xerrno = 0;

    if (pr_fsio_lseek(stor_fh, session.restart_pos, SEEK_SET) == -1) {
      pr_log_debug(DEBUG4, "unable to seek to position %" PR_LU " of '%s': %s",
        (pr_off_t) session.restart_pos, cmd->arg, strerror(errno));
      xerrno = errno;

    } else if (pr_fsio_stat(path, &st) == -1) {
      pr_log_debug(DEBUG4, "unable to stat '%s': %s", cmd->arg,
        strerror(errno));
      xerrno = errno;
    }

    if (xerrno) {
      (void) pr_fsio_close(stor_fh);
      errno = xerrno;
      stor_fh = NULL;
    }

    /* Make sure that the requested offset is valid (within the size of the
     * file being resumed).
     */
    if (stor_fh != NULL &&
        session.restart_pos > st.st_size) {
      pr_response_add_err(R_554, _("%s: invalid REST argument"), cmd->arg);
      (void) pr_fsio_close(stor_fh);
      stor_fh = NULL;

      pr_cmd_set_errno(cmd, EINVAL);
      errno = EINVAL;
      return PR_ERROR(cmd);
    }

    curr_pos = session.restart_pos;
    session.restart_pos = 0L;
  }

  if (stor_fh == NULL) {
    pr_log_debug(DEBUG4, "unable to open '%s' for writing: %s", cmd->arg,
      strerror(ferrno));
    pr_response_add_err(R_550, "%s: %s", cmd->arg, strerror(ferrno));

    pr_cmd_set_errno(cmd, ferrno);
    errno = ferrno;
    return PR_ERROR(cmd);
  }

  /* Stash the offset at which we're writing to this file. */
  curr_offset = pr_fsio_lseek(stor_fh, (off_t) 0, SEEK_CUR);
  if (curr_offset != (off_t) -1) {
    off_t *file_offset;

    file_offset = palloc(cmd->pool, sizeof(off_t));
    *file_offset = (off_t) curr_offset;
    (void) pr_table_add(cmd->notes, "mod_xfer.file-offset", file_offset,
      sizeof(off_t));
  }

  /* Get the latest stats on the file.  If the file already existed, we
   * want to know its current size.
   */
  (void) pr_fsio_fstat(stor_fh, &st);

  /* Perform the actual transfer now */
  pr_data_init(cmd->arg, PR_NETIO_IO_RD);

  /* Note that we have to re-populate the session.xfer variables here,
   * AFTER the pr_data_init() call.  pr_data_init() ensures that there is
   * no leftover information in session.xfer, as from aborted tranfers.
   */
  session.xfer.path = pr_table_get(cmd->notes, "mod_xfer.store-path", NULL);
  session.xfer.path_hidden = pr_table_get(cmd->notes,
    "mod_xfer.store-hidden-path", NULL);
  session.xfer.file_size = curr_pos;

  /* First, make sure the uploaded file has the requested ownership. */
  stor_chown();

  if (pr_data_open(cmd->arg, NULL, PR_NETIO_IO_RD, 0) < 0) {
    int xerrno = errno;

    stor_abort();
    pr_data_abort(0, TRUE);

    pr_cmd_set_errno(cmd, xerrno);
    errno = xerrno;
    return PR_ERROR(cmd);
  }

  /* Initialize the number of bytes stored */
  nbytes_stored = 0;

  /* Retrieve the number of bytes to store, maximum, if present.
   * This check is needed during the pr_data_xfer() loop, below, because
   * the size of the file being uploaded isn't known in advance
   */
  nbytes_max_store = find_max_nbytes("MaxStoreFileSize");
  if (nbytes_max_store == 0UL) {
    have_limit = FALSE;

  } else {
    have_limit = TRUE;
  }

  bufsz = pr_config_get_server_xfer_bufsz(PR_NETIO_IO_RD);
  lbuf = (char *) palloc(cmd->tmp_pool, bufsz);
  pr_trace_msg("data", 8, "allocated upload buffer of %lu bytes",
    (unsigned long) bufsz);

  while ((len = pr_data_xfer(lbuf, bufsz)) > 0) {
    pr_signals_handle();

    if (XFER_ABORTED)
      break;

    nbytes_stored += len;

    /* If MaxStoreFileSize is configured, double-check the number of bytes
     * uploaded so far against the configured limit.  Also make sure that
     * we take into account the size of the file, i.e. if it already existed.
     */
    if (have_limit &&
        (nbytes_stored + st.st_size > nbytes_max_store)) {
      int xerrno;

      pr_log_pri(PR_LOG_NOTICE, "MaxStoreFileSize (%" PR_LU " bytes) reached: "
        "aborting transfer of '%s'", (pr_off_t) nbytes_max_store, path);

      /* Abort the transfer. */
      stor_abort();

      /* Set errno to EFBIG (or the most appropriate alternative). */
#if defined(EFBIG)
      xerrno = EFBIG;
#elif defined(EDQUOT)
      xerrno = EDQUOT;
#else
      xerrno = EPERM;
#endif

      pr_data_abort(xerrno, FALSE);
      pr_cmd_set_errno(cmd, xerrno);
      errno = xerrno;
      return PR_ERROR(cmd);
    }

    /* XXX Need to handle short writes better here.  It is possible that
     * the underlying filesystem (e.g. a network-mounted filesystem) could
     * be doing short writes, and we ideally should be more resilient/graceful
     * in the face of such things.
     */
    res = pr_fsio_write(stor_fh, lbuf, len);
    if (res != len) {
      int xerrno = EIO;

      if (res < 0) {
        xerrno = errno;
      }

      (void) pr_trace_msg("fileperms", 1, "%s, user '%s' (UID %lu, GID %lu): "
        "error writing to '%s': %s", cmd->argv[0], session.user,
        (unsigned long) session.uid, (unsigned long) session.gid,
        stor_fh->fh_path, strerror(xerrno));

      stor_abort();
      pr_data_abort(xerrno, FALSE);

      pr_cmd_set_errno(cmd, xerrno);
      errno = xerrno;
      return PR_ERROR(cmd);
    }

    /* If no throttling is configured, this does nothing. */
    pr_throttle_pause(nbytes_stored, FALSE);
  }

  if (XFER_ABORTED) {
    stor_abort();
    pr_data_abort(0, 0);

    pr_cmd_set_errno(cmd, EIO);
    errno = EIO; 
    return PR_ERROR(cmd);

  } else if (len < 0) {

    /* default abort errno, in case session.d et al has already gone away */
    int xerrno = ECONNABORTED;

    stor_abort();

    if (session.d != NULL &&
        session.d->instrm != NULL) {
      xerrno = PR_NETIO_ERRNO(session.d->instrm);
    }

    pr_data_abort(xerrno, FALSE);
    pr_cmd_set_errno(cmd, xerrno);
    errno = xerrno;
    return PR_ERROR(cmd);

  } else {

    /* If no throttling is configured, this does nothing. */
    pr_throttle_pause(nbytes_stored, TRUE);

    if (stor_complete() < 0) {
      int xerrno = errno;

      _log_transfer('i', 'i');

      /* Check errno for EDQOUT (or the most appropriate alternative).
       * (I hate the fact that FTP has a special response code just for
       * this, and that clients actually expect it.  Special cases are
       * stupid.)
       */
#if defined(EDQUOT)
      if (xerrno == EDQUOT) {
        pr_response_add_err(R_552, "%s: %s", cmd->arg, strerror(xerrno));

        pr_cmd_set_errno(cmd, xerrno);
        errno = xerrno;
        return PR_ERROR(cmd);
      }
#elif defined(EFBIG)
      if (xerrno == EFBIG) {
        pr_response_add_err(R_552, "%s: %s", cmd->arg, strerror(xerrno));

        pr_cmd_set_errno(cmd, xerrno);
        errno = xerrno;
        return PR_ERROR(cmd);
      }
#endif

      pr_response_add_err(R_550, "%s: %s", cmd->arg, strerror(xerrno));

      pr_cmd_set_errno(cmd, xerrno);
      errno = xerrno;
      return PR_ERROR(cmd);
    }

    if (session.xfer.path &&
        session.xfer.path_hidden) {
      if (pr_fsio_rename(session.xfer.path_hidden, session.xfer.path) < 0) {
        int xerrno = errno;

        /* This should only fail on a race condition with a chmod/chown
         * or if STOR_APPEND is on and the permissions are squirrely.
         * The poor user will have to re-upload, but we've got more important
         * problems to worry about and this failure should be fairly rare.
         */
        pr_log_pri(PR_LOG_WARNING, "Rename of %s to %s failed: %s.",
          session.xfer.path_hidden, session.xfer.path, strerror(xerrno));

        pr_response_add_err(R_550, _("%s: Rename of hidden file %s failed: %s"),
          session.xfer.path, session.xfer.path_hidden, strerror(xerrno));

        if (pr_fsio_unlink(session.xfer.path_hidden) < 0) {
          if (errno != ENOENT) {
            pr_log_debug(DEBUG0, "failed to delete HiddenStores file '%s': %s",
              session.xfer.path_hidden, strerror(errno));
          }
        } 

        pr_cmd_set_errno(cmd, xerrno);
        errno = xerrno;
        return PR_ERROR(cmd);
      }

      /* One way or another, we've dealt with the HiddenStores file. */
      session.xfer.path_hidden = NULL;
    }

    if (xfer_displayfile() < 0) {
      pr_data_close(FALSE);

    } else {
      pr_data_close(TRUE);
    } 
  }

  return PR_HANDLED(cmd);
}

MODRET xfer_rest(cmd_rec *cmd) {
  off_t pos;
  char *endp = NULL;

  if (cmd->argc != 2) {
    pr_response_add_err(R_500, _("'%s' not understood"),
      pr_cmd_get_displayable_str(cmd, NULL));

    pr_cmd_set_errno(cmd, EINVAL);
    errno = EINVAL;
    return PR_ERROR(cmd);
  }

  /* Don't allow negative numbers.  strtoul()/strtoull() will silently
   * handle them.
   */
  if (*cmd->argv[1] == '-') {
    pr_response_add_err(R_501,
      _("REST requires a value greater than or equal to 0"));

    pr_cmd_set_errno(cmd, EINVAL);
    errno = EINVAL;
    return PR_ERROR(cmd);
  }

#ifdef HAVE_STRTOULL
  pos = strtoull(cmd->argv[1], &endp, 10);
#else
  pos = strtoul(cmd->argv[1], &endp, 10);
#endif /* HAVE_STRTOULL */

  if (endp &&
      *endp) {
    pr_response_add_err(R_501,
      _("REST requires a value greater than or equal to 0"));

    pr_cmd_set_errno(cmd, EINVAL);
    errno = EINVAL;
    return PR_ERROR(cmd);
  }

  /* Refuse the command if we're in ASCII mode, and the restart position
   * is anything other than zero.
   *
   * Ideally, we would refuse the REST command when in ASCII mode regardless
   * of position.  However, some (IMHO, stupid) clients "test" the FTP
   * server by sending "REST 0" to see if the server supports REST, without
   * regard to the transfer type.  This, then, is a hack to handle such
   * clients.
   */
  if ((session.sf_flags & SF_ASCII) &&
      pos != 0) {
    pr_log_debug(DEBUG5, "%s not allowed in ASCII mode", cmd->argv[0]);
    pr_response_add_err(R_501,
      _("%s: Resuming transfers not allowed in ASCII mode"), cmd->argv[0]);

    pr_cmd_set_errno(cmd, EPERM);
    errno = EPERM;
    return PR_ERROR(cmd);
  } 

  session.restart_pos = pos;

  pr_response_add(R_350, _("Restarting at %" PR_LU
    ". Send STORE or RETRIEVE to initiate transfer"), (pr_off_t) pos);
  return PR_HANDLED(cmd);
}

/* This is a PRE_CMD handler that checks security, etc, and places the full
 * filename to send in cmd->notes (note that we CANNOT use cmd->tmp_pool
 * for this, as tmp_pool only lasts for the duration of this function).
 */
MODRET xfer_pre_retr(cmd_rec *cmd) {
  char *decoded_path, *dir = NULL;
  mode_t fmode;
  unsigned char *allow_restart = NULL;
  config_rec *c;

  xfer_logged_sendfile_decline_msg = FALSE;

  if (cmd->argc < 2) {
    pr_response_add_err(R_500, _("'%s' not understood"),
      pr_cmd_get_displayable_str(cmd, NULL));

    pr_cmd_set_errno(cmd, EINVAL);
    errno = EINVAL;
    return PR_ERROR(cmd);
  }

  decoded_path = pr_fs_decode_path2(cmd->tmp_pool, cmd->arg,
    FSIO_DECODE_FL_TELL_ERRORS);
  if (decoded_path == NULL) {
    int xerrno = errno;

    pr_log_debug(DEBUG8, "'%s' failed to decode properly: %s", cmd->arg,
      strerror(xerrno));
    pr_response_add_err(R_550, _("%s: Illegal character sequence in filename"),
      cmd->arg);

    pr_cmd_set_errno(cmd, xerrno);
    errno = xerrno;
    return PR_ERROR(cmd);
  }

  dir = dir_realpath(cmd->tmp_pool, decoded_path);

  if (!dir ||
      !dir_check(cmd->tmp_pool, cmd, cmd->group, dir, NULL)) {
    int xerrno = errno;

    pr_response_add_err(R_550, "%s: %s", cmd->arg, strerror(xerrno));

    pr_cmd_set_errno(cmd, xerrno);
    errno = xerrno;
    return PR_ERROR(cmd);
  }

  /* Check for UseSendfile. */
  use_sendfile = TRUE;
  use_sendfile_len = 0;
  use_sendfile_pct = -1.0;

  c = find_config(CURRENT_CONF, CONF_PARAM, "UseSendfile", FALSE);
  if (c) {
    use_sendfile = *((unsigned char *) c->argv[0]);
    use_sendfile_len = *((off_t *) c->argv[1]);
    use_sendfile_pct = *((float *) c->argv[2]);
  }

  if (xfer_check_limit(cmd) < 0) {
    pr_response_add_err(R_451, _("%s: Too many transfers"), cmd->arg);

    pr_cmd_set_errno(cmd, EPERM);
    errno = EPERM;
    return PR_ERROR(cmd);
  }

  fmode = file_mode(dir);
  if (fmode == 0) {
    int xerrno = errno;

    pr_response_add_err(R_550, "%s: %s", cmd->arg, strerror(xerrno));

    pr_cmd_set_errno(cmd, xerrno);
    errno = xerrno;
    return PR_ERROR(cmd);
  }

  if (!S_ISREG(fmode)
#ifdef S_ISFIFO
      && !S_ISFIFO(fmode)
#endif
     ) {
    pr_response_add_err(R_550, _("%s: Not a regular file"), cmd->arg);

    /* Deliberately use EISDIR for anything non-file (e.g. directories). */
    pr_cmd_set_errno(cmd, EISDIR);
    errno = EISDIR;
    return PR_ERROR(cmd);
  }

  /* If restart is on, check to see if AllowRestartRetrieve is off, in
   * which case we disallow the transfer and clear restart_pos.
   */
  allow_restart = get_param_ptr(CURRENT_CONF, "AllowRetrieveRestart", FALSE);

  if (session.restart_pos &&
     (allow_restart && *allow_restart == FALSE)) {
    pr_response_add_err(R_451, _("%s: Restart not permitted, try again"),
      cmd->arg);
    session.restart_pos = 0L;

    pr_cmd_set_errno(cmd, EPERM);
    errno = EPERM;
    return PR_ERROR(cmd);
  }

  /* Otherwise everthing is good */
  if (pr_table_add(cmd->notes, "mod_xfer.retr-path",
      pstrdup(cmd->pool, dir), 0) < 0) {
    if (errno != EEXIST) {
      pr_log_pri(PR_LOG_NOTICE, "notice: error adding 'mod_xfer.retr-path': %s",
        strerror(errno));
    }
  }

  (void) xfer_prio_adjust();
  return PR_HANDLED(cmd);
}

MODRET xfer_retr(cmd_rec *cmd) {
  char *dir = NULL, *lbuf;
  struct stat st;
  off_t nbytes_max_retrieve = 0;
  unsigned char have_limit = FALSE;
  long bufsz, len = 0;
  off_t curr_offset, curr_pos = 0, nbytes_sent = 0, cnt_steps = 0, cnt_next = 0;

  /* Prepare for any potential throttling. */
  pr_throttle_init(cmd);

  dir = pr_table_get(cmd->notes, "mod_xfer.retr-path", NULL);

  retr_fh = pr_fsio_open(dir, O_RDONLY);
  if (retr_fh == NULL) {
    int xerrno = errno;

    (void) pr_trace_msg("fileperms", 1, "%s, user '%s' (UID %lu, GID %lu): "
      "error opening '%s': %s", cmd->argv[0], session.user,
      (unsigned long) session.uid, (unsigned long) session.gid,
      dir, strerror(xerrno));

    pr_response_add_err(R_550, "%s: %s", cmd->arg, strerror(xerrno));

    pr_cmd_set_errno(cmd, xerrno);
    errno = xerrno;
    return PR_ERROR(cmd);
  }

  if (pr_fsio_stat(dir, &st) < 0) {
    /* Error stat'ing the file. */
    int xerrno = errno;

    pr_fsio_close(retr_fh);
    retr_fh = NULL;
    pr_response_add_err(R_550, "%s: %s", cmd->arg, strerror(xerrno));

    pr_cmd_set_errno(cmd, xerrno);
    errno = xerrno;
    return PR_ERROR(cmd);
  }

  if (session.restart_pos) {
    /* Make sure that the requested offset is valid (within the size of the
     * file being resumed).
     */
    if (session.restart_pos > st.st_size) {
      pr_trace_msg(trace_channel, 4,
        "REST offset %" PR_LU " exceeds file size (%" PR_LU " bytes)",
        (pr_off_t) session.restart_pos, (pr_off_t) st.st_size);
      pr_response_add_err(R_554, _("%s: invalid REST argument"), cmd->arg);
      pr_fsio_close(retr_fh);
      retr_fh = NULL;

      pr_cmd_set_errno(cmd, EINVAL);
      errno = EINVAL;
      return PR_ERROR(cmd);
    }

    if (pr_fsio_lseek(retr_fh, session.restart_pos,
        SEEK_SET) == (off_t) -1) {
      int xerrno = errno;
      pr_fsio_close(retr_fh);
      errno = xerrno;
      retr_fh = NULL;

      (void) pr_trace_msg("fileperms", 1, "%s, user '%s' (UID %lu, GID %lu): "
        "error seeking to byte %" PR_LU " of '%s': %s", cmd->argv[0],
        session.user, (unsigned long) session.uid, (unsigned long) session.gid,
        (pr_off_t) session.restart_pos, dir, strerror(xerrno));

      pr_log_debug(DEBUG0, "error seeking to offset %" PR_LU
        " for file %s: %s", (pr_off_t) session.restart_pos, dir,
        strerror(xerrno));
      pr_response_add_err(R_554, _("%s: invalid REST argument"), cmd->arg);

      pr_cmd_set_errno(cmd, EINVAL);
      errno = EINVAL;
      return PR_ERROR(cmd);
    }

    curr_pos = session.restart_pos;
    session.restart_pos = 0L;
  }

  /* Stash the offset at which we're writing from this file. */
  curr_offset = pr_fsio_lseek(retr_fh, (off_t) 0, SEEK_CUR);
  if (curr_offset != (off_t) -1) {
    off_t *file_offset;

    file_offset = palloc(cmd->pool, sizeof(off_t));
    *file_offset = (off_t) curr_offset;
    (void) pr_table_add(cmd->notes, "mod_xfer.file-offset", file_offset,
      sizeof(off_t));
  }

  /* Send the data */
  pr_data_init(cmd->arg, PR_NETIO_IO_WR);

  session.xfer.path = dir;
  session.xfer.file_size = st.st_size;

  cnt_steps = session.xfer.file_size / 100;
  if (cnt_steps == 0)
    cnt_steps = 1;

  if (pr_data_open(cmd->arg, NULL, PR_NETIO_IO_WR, st.st_size - curr_pos) < 0) {
    int xerrno = errno;

    retr_abort();
    pr_data_abort(0, TRUE);

    pr_cmd_set_errno(cmd, xerrno);
    errno = xerrno;
    return PR_ERROR(cmd);
  }

  /* Retrieve the number of bytes to retrieve, maximum, if present */
  nbytes_max_retrieve = find_max_nbytes("MaxRetrieveFileSize");
  if (nbytes_max_retrieve == 0UL) {
    have_limit = FALSE;

  } else {
    have_limit = TRUE;
  }

  /* Check the MaxRetrieveFileSize.  If it is zero, or if the size
   * of the file being retrieved is greater than the MaxRetrieveFileSize,
   * then signal an error and abort the transfer now.
   */
  if (have_limit &&
      ((nbytes_max_retrieve == 0) || (st.st_size > nbytes_max_retrieve))) {

    pr_log_pri(PR_LOG_NOTICE, "MaxRetrieveFileSize (%" PR_LU " %s) reached: "
      "aborting transfer of '%s'", (pr_off_t) nbytes_max_retrieve,
      nbytes_max_retrieve != 1 ? "bytes" : "byte", dir);

    /* Abort the transfer. */
    retr_abort();

    /* Set errno to EPERM ("Operation not permitted") */
    pr_data_abort(EPERM, FALSE);

    pr_cmd_set_errno(cmd, EPERM);
    errno = EPERM;
    return PR_ERROR(cmd);
  }

  bufsz = pr_config_get_server_xfer_bufsz(PR_NETIO_IO_WR);
  lbuf = (char *) palloc(cmd->tmp_pool, bufsz);
  pr_trace_msg("data", 8, "allocated download buffer of %lu bytes",
    (unsigned long) bufsz);

  nbytes_sent = curr_pos;

  pr_scoreboard_entry_update(session.pid,
    PR_SCORE_XFER_SIZE, session.xfer.file_size,
    PR_SCORE_XFER_DONE, (off_t) 0,
    NULL);

  while (nbytes_sent != session.xfer.file_size) {
    pr_signals_handle();

    if (XFER_ABORTED)
      break;

    len = transmit_data(nbytes_sent, &curr_pos, lbuf, bufsz);
    if (len == 0)
      break;

    if (len < 0) {
      /* Make sure that the errno value, needed for the pr_data_abort() call,
       * is preserved; errno itself might be overwritten in retr_abort().
       */
      int xerrno = errno;

      retr_abort();
      pr_data_abort(xerrno, FALSE);

      pr_cmd_set_errno(cmd, xerrno);
      errno = xerrno;
      return PR_ERROR(cmd);
    }

    nbytes_sent += len;

    if ((nbytes_sent / cnt_steps) != cnt_next) {
      cnt_next = nbytes_sent / cnt_steps;

      pr_scoreboard_entry_update(session.pid,
        PR_SCORE_XFER_DONE, nbytes_sent,
        NULL);
    }

    /* If no throttling is configured, this simply updates the scoreboard.
     * In this case, we want to use session.xfer.total_bytes, rather than
     * nbytes_sent, as the latter incorporates a REST position and the
     * former does not.  (When handling STOR, this is not an issue: different
     * end-of-loop conditions).
     */
    pr_throttle_pause(session.xfer.total_bytes, FALSE);
  }

  if (XFER_ABORTED) {
    retr_abort();
    pr_data_abort(0, FALSE);

    pr_cmd_set_errno(cmd, EIO);
    errno = EIO;
    return PR_ERROR(cmd);

  } else {
    /* If no throttling is configured, this simply updates the scoreboard.
     * In this case, we want to use session.xfer.total_bytes, rather than
     * nbytes_sent, as the latter incorporates a REST position and the
     * former does not.  (When handling STOR, this is not an issue: different
     * end-of-loop conditions).
     */
    pr_throttle_pause(session.xfer.total_bytes, TRUE);

    retr_complete();

    if (xfer_displayfile() < 0) {
      pr_data_close(FALSE);

    } else {
      pr_data_close(TRUE);
    }
  }

  return PR_HANDLED(cmd);
}

MODRET xfer_abor(cmd_rec *cmd) {
  if (cmd->argc != 1) {
    pr_response_add_err(R_500, _("'%s' not understood"),
      pr_cmd_get_displayable_str(cmd, NULL));

    pr_cmd_set_errno(cmd, EINVAL);
    errno = EINVAL;
    return PR_ERROR(cmd);
  }

  if (session.xfer.direction == PR_NETIO_IO_RD) {
    stor_abort();

  } else if (session.xfer.direction == PR_NETIO_IO_WR) {
    retr_abort();
  }

  pr_data_abort(0, FALSE);

  pr_response_add(R_226, _("Abort successful"));
  return PR_HANDLED(cmd);
}

MODRET xfer_log_abor(cmd_rec *cmd) {

  /* Clean up the data connection info in the session structure. */
  pr_data_reset();
  pr_data_cleanup();

  return PR_DECLINED(cmd);
}

MODRET xfer_type(cmd_rec *cmd) {
  char *type;

  if (cmd->argc < 2 ||
      cmd->argc > 3) {
    pr_response_add_err(R_500, _("'%s' not understood"),
      pr_cmd_get_displayable_str(cmd, NULL));

    pr_cmd_set_errno(cmd, EINVAL);
    errno = EINVAL;
    return PR_ERROR(cmd);
  }

  type = pstrdup(cmd->tmp_pool, cmd->argv[1]);
  type[0] = toupper(type[0]);

  if (strncmp(type, "A", 2) == 0 ||
      (cmd->argc == 3 &&
       strncmp(type, "L", 2) == 0 &&
       strncmp(cmd->argv[2], "7", 2) == 0)) {

    /* TYPE A(SCII) or TYPE L 7. */
    session.sf_flags |= SF_ASCII;

  } else if (strncmp(type, "I", 2) == 0 ||
      (cmd->argc == 3 &&
       strncmp(type, "L", 2) == 0 &&
       strncmp(cmd->argv[2], "8", 2) == 0)) {

    /* TYPE I(MAGE) or TYPE L 8. */
    session.sf_flags &= (SF_ALL^(SF_ASCII|SF_ASCII_OVERRIDE));

  } else {
    pr_response_add_err(R_504, _("%s not implemented for '%s' parameter"),
      cmd->argv[0], cmd->argv[1]);

    pr_cmd_set_errno(cmd, ENOSYS);
    errno = ENOSYS;
    return PR_ERROR(cmd);
  }

  pr_response_add(R_200, _("Type set to %s"), cmd->argv[1]);
  return PR_HANDLED(cmd);
}

MODRET xfer_stru(cmd_rec *cmd) {
  if (cmd->argc != 2) {
    pr_response_add_err(R_501, _("'%s' not understood"),
      pr_cmd_get_displayable_str(cmd, NULL));

    pr_cmd_set_errno(cmd, EINVAL);
    errno = EINVAL;
    return PR_ERROR(cmd);
  }

  cmd->argv[1][0] = toupper(cmd->argv[1][0]);

  switch ((int) cmd->argv[1][0]) {
    case 'F':
      /* Should 202 be returned instead??? */
      pr_response_add(R_200, _("Structure set to F"));
      return PR_HANDLED(cmd);
      break;

    case 'R':
      /* Accept R but with no operational difference from F???
       * R is required in minimum implementations by RFC-959, 5.1.
       * RFC-1123, 4.1.2.13, amends this to only apply to servers whose file
       * systems support record structures, but also suggests that such a
       * server "may still accept files with STRU R, recording the byte stream
       * literally." Another configurable choice, perhaps?
       *
       * NOTE: wu-ftpd does not so accept STRU R.
       */

       /* FALLTHROUGH */

    case 'P':
      /* RFC-1123 recommends against implementing P. */
      pr_response_add_err(R_504, _("'%s' unsupported structure type"),
        pr_cmd_get_displayable_str(cmd, NULL));

      pr_cmd_set_errno(cmd, ENOSYS);
      errno = ENOSYS;
      return PR_ERROR(cmd);

    default:
      pr_response_add_err(R_501, _("'%s' unrecognized structure type"),
        pr_cmd_get_displayable_str(cmd, NULL));

      pr_cmd_set_errno(cmd, EINVAL);
      errno = EINVAL;
      return PR_ERROR(cmd);
  }
}

MODRET xfer_mode(cmd_rec *cmd) {
  if (cmd->argc != 2) {
    pr_response_add_err(R_501, _("'%s' not understood"),
      pr_cmd_get_displayable_str(cmd, NULL));

    pr_cmd_set_errno(cmd, EINVAL);
    errno = EINVAL;
    return PR_ERROR(cmd);
  }

  cmd->argv[1][0] = toupper(cmd->argv[1][0]);

  switch ((int) cmd->argv[1][0]) {
    case 'S':
      /* Should 202 be returned instead??? */
      pr_response_add(R_200, _("Mode set to S"));
      return PR_HANDLED(cmd);

    case 'B':
      /* FALLTHROUGH */

    case 'C':
      pr_response_add_err(R_504, _("'%s' unsupported transfer mode"),
        pr_cmd_get_displayable_str(cmd, NULL));

      pr_cmd_set_errno(cmd, ENOSYS);
      errno = ENOSYS;
      return PR_ERROR(cmd);
  }

  pr_response_add_err(R_501, _("'%s' unrecognized transfer mode"),
    pr_cmd_get_displayable_str(cmd, NULL));

  pr_cmd_set_errno(cmd, EINVAL);
  errno = EINVAL;
  return PR_ERROR(cmd);
}

MODRET xfer_allo(cmd_rec *cmd) {
  off_t requested_sz;
  char *tmp = NULL;

  /* Even though we only handle the "ALLO <size>" command, we should not
   * barf on the unlikely (but RFC-compliant) "ALLO <size> R <size>" commands.
   * See RFC 959, Section 4.1.3.
   */
  if (cmd->argc != 2 &&
      cmd->argc != 4) {
    pr_response_add_err(R_504, _("'%s' not understood"),
      pr_cmd_get_displayable_str(cmd, NULL));

    pr_cmd_set_errno(cmd, EINVAL);
    errno = EINVAL;
    return PR_ERROR(cmd);
  }

#ifdef HAVE_STRTOULL
  requested_sz = strtoull(cmd->argv[1], &tmp, 10);
#else
  requested_sz = strtoul(cmd->argv[1], &tmp, 10);
#endif /* !HAVE_STRTOULL */

  if (tmp && *tmp) {
    pr_response_add_err(R_504, _("%s: Invalid ALLO argument"), cmd->arg);

    pr_cmd_set_errno(cmd, EINVAL);
    errno = EINVAL;
    return PR_ERROR(cmd);
  }

  if (xfer_opts & PR_XFER_OPT_HANDLE_ALLO) {
    const char *path;
    off_t avail_kb;
    int res;

    path = pr_fs_getcwd();

    res = pr_fs_getsize2((char *) path, &avail_kb);
    if (res < 0) {
      /* If we can't check the filesystem stats for any reason, let the request
       * proceed anyway.
       */
      pr_log_debug(DEBUG7,
        "error getting available size for filesystem containing '%s': %s",
        path, strerror(errno));
      pr_response_add(R_202, _("No storage allocation necessary"));

    } else {
      off_t requested_kb;

      /* The requested size is in bytes; the size returned from
       * pr_fs_getsize2() is in KB.
       */
      requested_kb = requested_sz / 1024;

      if (requested_kb > avail_kb) {
        pr_log_debug(DEBUG5, "%s requested %" PR_LU " KB, only %" PR_LU
          " KB available on '%s'", cmd->argv[0], (pr_off_t) requested_kb,
          (pr_off_t) avail_kb, path);
        pr_response_add_err(R_552, "%s: %s", cmd->arg, strerror(ENOSPC));

        pr_cmd_set_errno(cmd, ENOSPC);
        errno = ENOSPC;
        return PR_ERROR(cmd);
      }

      pr_response_add(R_200, _("%s command successful"), cmd->argv[0]);
    }

  } else {
    pr_response_add(R_202, _("No storage allocation necessary"));
  }

  return PR_HANDLED(cmd);
}

MODRET xfer_smnt(cmd_rec *cmd) {
  pr_response_add(R_502, _("SMNT command not implemented"));
  return PR_HANDLED(cmd);
}

MODRET xfer_err_cleanup(cmd_rec *cmd) {

  /* If a hidden store was aborted, remove it. */
  if (session.xfer.xfer_type == STOR_HIDDEN) {
    unsigned char *delete_stores = NULL;

    delete_stores = get_param_ptr(CURRENT_CONF, "DeleteAbortedStores", FALSE);
    if (delete_stores == NULL ||
        *delete_stores == TRUE) {
      if (session.xfer.path_hidden) {
        pr_log_debug(DEBUG5, "removing aborted HiddenStores file '%s'",
          session.xfer.path_hidden);
        if (pr_fsio_unlink(session.xfer.path_hidden) < 0) {
          if (errno != ENOENT) {
            pr_log_debug(DEBUG0, "error deleting HiddenStores file '%s': %s",
              session.xfer.path_hidden, strerror(errno));
          }
        }
      }
    }
  }

  pr_data_clear_xfer_pool();

  memset(&session.xfer, '\0', sizeof(session.xfer));

  /* Don't forget to clear any possible REST parameter as well. */
  session.restart_pos = 0;

  (void) xfer_prio_restore();
  return PR_DECLINED(cmd);
}

MODRET xfer_log_stor(cmd_rec *cmd) {
  _log_transfer('i', 'c');

  /* Increment the file counters. */
  session.total_files_in++;
  session.total_files_xfer++;

  pr_data_cleanup();

  /* Don't forget to clear any possible REST parameter as well. */
  session.restart_pos = 0;

  (void) xfer_prio_restore();
  return PR_DECLINED(cmd);
}

MODRET xfer_log_retr(cmd_rec *cmd) {
  _log_transfer('o', 'c');

  /* Increment the file counters. */
  session.total_files_out++;
  session.total_files_xfer++;

  pr_data_cleanup();

  /* Don't forget to clear any possible REST parameter as well. */
  session.restart_pos = 0;

  (void) xfer_prio_restore();
  return PR_DECLINED(cmd);
}

static int noxfer_timeout_cb(CALLBACK_FRAME) {
  int timeout;
  const char *proto;

  timeout = pr_data_get_timeout(PR_DATA_TIMEOUT_NO_TRANSFER);

  if (session.sf_flags & SF_XFER) {
    pr_trace_msg("timer", 4,
      "TimeoutNoTransfer (%d %s) reached, but data transfer in progress, "
      "ignoring", timeout, timeout != 1 ? "seconds" : "second");

    /* Transfer in progress, ignore this timeout */
    return 1;
  }

  pr_event_generate("core.timeout-no-transfer", NULL);
  pr_response_send_async(R_421,
    _("No transfer timeout (%d seconds): closing control connection"), timeout);

  pr_timer_remove(PR_TIMER_IDLE, ANY_MODULE);
  pr_timer_remove(PR_TIMER_LOGIN, ANY_MODULE);

  /* If this timeout is encountered and we are expecting a passive transfer,
   * add some logging that suggests things to check and possibly fix
   * (e.g. network/firewall rules).
   */
  if (session.sf_flags & SF_PASSIVE) {
    pr_log_pri(PR_LOG_NOTICE,
      "Passive data transfer failed, possibly due to network issues");
    pr_log_pri(PR_LOG_NOTICE,
      "Check your PassivePorts and MasqueradeAddress settings,");
    pr_log_pri(PR_LOG_NOTICE,
       "and any router, NAT, and firewall rules in the network path.");
  }

  proto = pr_session_get_protocol(PR_SESS_PROTO_FL_LOGOUT);

  pr_log_pri(PR_LOG_NOTICE, "%s no transfer timeout, disconnected", proto);
  pr_session_disconnect(&xfer_module, PR_SESS_DISCONNECT_TIMEOUT,
    "TimeoutNoTransfer");

  return 0;
}

<<<<<<< HEAD
=======
MODRET xfer_post_host(cmd_rec *cmd) {

  /* If the HOST command changed the main_server pointer, reinitialize
   * ourselves.
   */
  if (session.prev_server != NULL) {
    int res;

    pr_event_unregister(&xfer_module, "core.exit", xfer_exit_ev);
    pr_event_unregister(&xfer_module, "core.signal.USR2", xfer_sigusr2_ev);
    pr_event_unregister(&xfer_module, "core.timeout-session",
      xfer_timeout_session_ev);
    pr_event_unregister(&xfer_module, "core.timeout-stalled",
      xfer_timeout_stalled_ev);

    if (displayfilexfer_fh != NULL) {
      (void) pr_fsio_close(displayfilexfer_fh);
      displayfilexfer_fh = NULL;
    }

    res = xfer_sess_init();
    if (res < 0) {
      pr_session_disconnect(&xfer_module,
        PR_SESS_DISCONNECT_SESSION_INIT_FAILED, NULL);
    }
  }

  return PR_DECLINED(cmd);
}

>>>>>>> 7c478749
MODRET xfer_post_pass(cmd_rec *cmd) {
  config_rec *c;

  c = find_config(TOPLEVEL_CONF, CONF_PARAM, "TimeoutNoTransfer", FALSE);
  if (c != NULL) {
    int timeout = *((int *) c->argv[0]);
    pr_data_set_timeout(PR_DATA_TIMEOUT_NO_TRANSFER, timeout);

    /* Setup timer */
    if (timeout > 0) {
      pr_timer_add(timeout, PR_TIMER_NOXFER, &xfer_module, noxfer_timeout_cb,
        "TimeoutNoTransfer");
    }
  }

  c = find_config(TOPLEVEL_CONF, CONF_PARAM, "TimeoutStalled", FALSE);
  if (c != NULL) {
    int timeout = *((int *) c->argv[0]);
    pr_data_set_timeout(PR_DATA_TIMEOUT_STALLED, timeout);

    /* Note: timers for handling TimeoutStalled timeouts are handled in the
     * data transfer routines, not here.
     */
  }

  /* Check for TransferPriority. */
  c = find_config(TOPLEVEL_CONF, CONF_PARAM, "TransferPriority", FALSE);
  if (c) {
    xfer_prio_flags = *((unsigned long *) c->argv[0]);
    xfer_prio_config = *((int *) c->argv[1]);
  }

  /* If we are chrooted, then skip actually processing the ALLO command
   * (Bug#3996).
   */
  if (session.chroot_path != NULL) {
    xfer_opts &= ~PR_XFER_OPT_HANDLE_ALLO;
  }

  return PR_DECLINED(cmd);
}

/* Configuration handlers
 */

MODRET set_allowoverwrite(cmd_rec *cmd) {
  int bool = -1;
  config_rec *c = NULL;

  CHECK_ARGS(cmd, 1);
  CHECK_CONF(cmd, CONF_ROOT|CONF_VIRTUAL|CONF_GLOBAL|CONF_ANON|
    CONF_DIR|CONF_DYNDIR);

  bool = get_boolean(cmd, 1);
  if (bool == -1)
    CONF_ERROR(cmd, "expected boolean parameter");

  c = add_config_param(cmd->argv[0], 1, NULL);
  c->argv[0] = pcalloc(c->pool, sizeof(unsigned char));
  *((unsigned char *) c->argv[0]) = (unsigned char) bool;
  c->flags |= CF_MERGEDOWN;

  return PR_HANDLED(cmd);
}

MODRET set_allowrestart(cmd_rec *cmd) {
  int bool = -1;
  config_rec *c = NULL;

  CHECK_ARGS(cmd, 1);
  CHECK_CONF(cmd, CONF_ROOT|CONF_VIRTUAL|CONF_GLOBAL|CONF_ANON|
    CONF_DIR|CONF_DYNDIR);

  bool = get_boolean(cmd, 1);
  if (bool == -1)
    CONF_ERROR(cmd, "expected boolean parameter");

  c = add_config_param(cmd->argv[0], 1, NULL);
  c->argv[0] = pcalloc(c->pool, sizeof(unsigned char));
  *((unsigned char *) c->argv[0]) = bool;
  c->flags |= CF_MERGEDOWN;

  return PR_HANDLED(cmd);
}

MODRET set_deleteabortedstores(cmd_rec *cmd) {
  int bool = -1;
  config_rec *c = NULL;

  CHECK_ARGS(cmd, 1);
  CHECK_CONF(cmd, CONF_ROOT|CONF_VIRTUAL|CONF_GLOBAL|CONF_ANON|
    CONF_DIR|CONF_DYNDIR);

  bool = get_boolean(cmd, 1);
  if (bool == -1)
    CONF_ERROR(cmd, "expected Boolean parameter");

  c = add_config_param(cmd->argv[0], 1, NULL);
  c->argv[0] = pcalloc(c->pool, sizeof(unsigned char));
  *((unsigned char *) c->argv[0]) = bool;
  c->flags |= CF_MERGEDOWN;

  return PR_HANDLED(cmd);
}

/* usage: DisplayFileTransfer path */
MODRET set_displayfiletransfer(cmd_rec *cmd) {
  CHECK_ARGS(cmd, 1);
  CHECK_CONF(cmd, CONF_ROOT|CONF_VIRTUAL|CONF_GLOBAL);

  (void) add_config_param_str(cmd->argv[0], 1, cmd->argv[1]);
  return PR_HANDLED(cmd);
}

MODRET set_hiddenstores(cmd_rec *cmd) {
  int enabled = -1, add_periods = TRUE;
  config_rec *c = NULL;

  CHECK_ARGS(cmd, 1);
  CHECK_CONF(cmd, CONF_ROOT|CONF_VIRTUAL|CONF_GLOBAL|CONF_ANON|CONF_DIR);

  c = add_config_param(cmd->argv[0], 3, NULL, NULL, NULL);

  /* Handle the case where the admin may, for some reason, want a custom
   * prefix which could also be construed to be a Boolean value by
   * get_boolean(): if the value begins AND ends with a period, then treat
   * it as a custom prefix.
   */
  if ((cmd->argv[1])[0] == '.' &&
      (cmd->argv[1])[strlen(cmd->argv[1])-1] == '.') {
    add_periods = FALSE;
    enabled = -1;

  } else {
    enabled = get_boolean(cmd, 1);
  }

  /* If a suffix has been configured as well, assume that we do NOT
   * automatically want periods.
   */
  if (cmd->argc == 3) {
    add_periods = FALSE;
  }

  if (enabled == -1) {
    /* If the parameter is not a Boolean parameter, assume that the
     * admin is configuring a specific prefix to use instead of the
     * default ".in.".
     */

    c->argv[0] = pcalloc(c->pool, sizeof(int));
    *((int *) c->argv[0]) = TRUE;

    if (add_periods) {
      /* Automatically add the leading and trailing periods. */
      c->argv[1] = pstrcat(c->pool, ".", cmd->argv[1], ".", NULL);

    } else {
      c->argv[1] = pstrdup(c->pool, cmd->argv[1]);
    }

    if (cmd->argc == 3) {
      c->argv[2] = pstrdup(c->pool, cmd->argv[2]);

    } else {
      c->argv[2] = pstrdup(c->pool, ".");
    }

  } else {
    c->argv[0] = pcalloc(c->pool, sizeof(int));
    *((int *) c->argv[0]) = enabled;

    if (enabled) {
      /* The default HiddenStore prefix */
      c->argv[1] = pstrdup(c->pool, ".in.");

      /* The default HiddenStores suffix. */
      c->argv[2] = pstrdup(c->pool, ".");
    }
  }

  c->flags |= CF_MERGEDOWN;
  return PR_HANDLED(cmd);
}

MODRET set_maxfilesize(cmd_rec *cmd) {
  config_rec *c = NULL;
  off_t nbytes;
  unsigned int precedence = 0;

  int ctxt = (cmd->config && cmd->config->config_type != CONF_PARAM ?
     cmd->config->config_type : cmd->server->config_type ?
     cmd->server->config_type : CONF_ROOT);

  if (cmd->argc-1 == 1) {
    if (strncmp(cmd->argv[1], "*", 2) != 0) {
      CONF_ERROR(cmd, "incorrect number of parameters");
    }

  } else if (cmd->argc-1 != 2 && cmd->argc-1 != 4) {
    CONF_ERROR(cmd, "incorrect number of parameters");
  }

  CHECK_CONF(cmd, CONF_ROOT|CONF_ANON|CONF_VIRTUAL|CONF_GLOBAL|CONF_DIR|
    CONF_DYNDIR);

  /* Set the precedence for this config_rec based on its configuration
   * context.
   */
  if (ctxt & CONF_GLOBAL) {
    precedence = 1;

  /* These will never appear simultaneously */
  } else if ((ctxt & CONF_ROOT) ||
             (ctxt & CONF_VIRTUAL)) {
    precedence = 2;

  } else if (ctxt & CONF_ANON) {
    precedence = 3;

  } else if (ctxt & CONF_DIR) {
    precedence = 4;

  } else if (ctxt & CONF_DYNDIR) {
    precedence = 5;
  }

  /* If the directive was used with four arguments, it means the optional
   * classifiers and expression were used.  Make sure the classifier is a valid
   * one.
   */
  if (cmd->argc-1 == 4) {
    if (strncmp(cmd->argv[3], "user", 5) == 0 ||
        strncmp(cmd->argv[3], "group", 6) == 0 ||
        strncmp(cmd->argv[3], "class", 6) == 0) {

       /* no-op */

     } else {
       CONF_ERROR(cmd, pstrcat(cmd->tmp_pool, "unknown classifier used: '",
         cmd->argv[3], "'", NULL));
    }
  }

  if (cmd->argc-1 == 1) {

    /* Do nothing here -- the "*" (the only parameter allowed if there is
     * only a single parameter given) signifies an unlimited size, which is
     * what the server provides by default.
     */
    nbytes = 0UL;

  } else {

    /* Pass the cmd_rec off to see what number of bytes was
     * requested/configured.
     */
    if (pr_str_get_nbytes(cmd->argv[1], cmd->argv[2], &nbytes) < 0) {
      CONF_ERROR(cmd, pstrcat(cmd->tmp_pool, "unable to parse: ",
        cmd->argv[1], " ", cmd->argv[2], ": ", strerror(errno), NULL));
    }

    if (nbytes == 0) {
      CONF_ERROR(cmd, "size must be greater than zero");
    }
  }

  if (cmd->argc-1 == 1 ||
      cmd->argc-1 == 2) {
    c = add_config_param(cmd->argv[0], 2, NULL, NULL);
    c->argv[0] = pcalloc(c->pool, sizeof(off_t));
    *((off_t *) c->argv[0]) = nbytes;
    c->argv[1] = pcalloc(c->pool, sizeof(unsigned int));
    *((unsigned int *) c->argv[1]) = precedence;

  } else {
    array_header *acl = NULL;
    int argc = cmd->argc - 4;
    char **argv = cmd->argv + 3;

    acl = pr_expr_create(cmd->tmp_pool, &argc, argv);

    c = add_config_param(cmd->argv[0], 0);
    c->argc = argc + 3;
    c->argv = pcalloc(c->pool, ((argc + 4) * sizeof(char *)));

    argv = (char **) c->argv;

    /* Copy in the configured bytes */
    *argv = pcalloc(c->pool, sizeof(unsigned long));
    *((unsigned long *) *argv++) = nbytes;

    /* Copy in the precedence */
    *argv = pcalloc(c->pool, sizeof(unsigned int));
    *((unsigned int *) *argv++) = precedence;

    /* Copy in the classifier. */
    *argv++ = pstrdup(c->pool, cmd->argv[3]);

    if (argc && acl) {
      while (argc--) {
        *argv++ = pstrdup(c->pool, *((char **) acl->elts));
        acl->elts = ((char **) acl->elts) + 1;
      }
    }

    /* Don't forget the terminating NULL */
    *argv = NULL;
  }

  c->flags |= CF_MERGEDOWN_MULTI;

  return PR_HANDLED(cmd);
}

/* usage: MaxTransfersPerHost cmdlist count [msg] */
MODRET set_maxtransfersperhost(cmd_rec *cmd) {
  config_rec *c = NULL;
  int count = 0;

  if (cmd->argc-1 < 2 ||
      cmd->argc-1 > 3)
    CONF_ERROR(cmd, "bad number of parameters");

  CHECK_CONF(cmd, CONF_ROOT|CONF_VIRTUAL|CONF_GLOBAL|CONF_ANON|
    CONF_DIR|CONF_DYNDIR);

  count = atoi(cmd->argv[2]);
  if (count < 1)
    CONF_ERROR(cmd, pstrcat(cmd->tmp_pool, "count must be greater than zero: '",
      cmd->argv[2], "'", NULL));

  c = add_config_param(cmd->argv[0], 3, NULL, NULL, NULL);

  /* Parse the command list. */
  if (xfer_parse_cmdlist(cmd->argv[0], c, cmd->argv[1]) < 0)
    CONF_ERROR(cmd, "error with command list");

  c->argv[1] = pcalloc(c->pool, sizeof(unsigned int));
  *((unsigned int *) c->argv[1]) = count;

  if (cmd->argc-1 == 3)
    c->argv[2] = pstrdup(c->pool, cmd->argv[3]);

  c->flags |= CF_MERGEDOWN_MULTI;

  return PR_HANDLED(cmd);
}

/* usage: MaxTransfersPerUser cmdlist count [msg] */
MODRET set_maxtransfersperuser(cmd_rec *cmd) {
  config_rec *c = NULL;
  int count = 0;

  if (cmd->argc-1 < 2 ||
      cmd->argc-1 > 3) 
    CONF_ERROR(cmd, "bad number of parameters");

  CHECK_CONF(cmd, CONF_ROOT|CONF_VIRTUAL|CONF_GLOBAL|CONF_ANON|
    CONF_DIR|CONF_DYNDIR);

  count = atoi(cmd->argv[2]);
  if (count < 1)
    CONF_ERROR(cmd, pstrcat(cmd->tmp_pool, "count must be greater than zero: '",
      cmd->argv[2], "'", NULL));

  c = add_config_param(cmd->argv[0], 3, NULL, NULL, NULL);

  /* Parse the command list. */
  if (xfer_parse_cmdlist(cmd->argv[0], c, cmd->argv[1]) < 0)
    CONF_ERROR(cmd, "error with command list");

  c->argv[1] = pcalloc(c->pool, sizeof(unsigned int));
  *((unsigned int *) c->argv[1]) = count;

  if (cmd->argc-1 == 3)
    c->argv[2] = pstrdup(c->pool, cmd->argv[3]);

  c->flags |= CF_MERGEDOWN_MULTI;

  return PR_HANDLED(cmd);
}

MODRET set_storeuniqueprefix(cmd_rec *cmd) {
  config_rec *c = NULL;

  CHECK_ARGS(cmd, 1);
  CHECK_CONF(cmd, CONF_ROOT|CONF_VIRTUAL|CONF_GLOBAL|CONF_ANON|
    CONF_DIR|CONF_DYNDIR);

  /* make sure there are no slashes in the prefix */
  if (strchr(cmd->argv[1], '/') != NULL)
    CONF_ERROR(cmd, pstrcat(cmd->tmp_pool, "no slashes allowed in prefix: '",
      cmd->argv[1], "'", NULL));

  c = add_config_param_str(cmd->argv[0], 1, (void *) cmd->argv[1]);
  c->flags |= CF_MERGEDOWN;

  return PR_HANDLED(cmd);
}

MODRET set_timeoutnoxfer(cmd_rec *cmd) {
  int timeout = -1;
  config_rec *c = NULL;

  CHECK_ARGS(cmd, 1);
  CHECK_CONF(cmd, CONF_ROOT|CONF_VIRTUAL|CONF_GLOBAL|CONF_ANON);

  if (pr_str_get_duration(cmd->argv[1], &timeout) < 0) {
    CONF_ERROR(cmd, pstrcat(cmd->tmp_pool, "error parsing timeout value '",
      cmd->argv[1], "': ", strerror(errno), NULL));
  }

  c = add_config_param(cmd->argv[0], 1, NULL);
  c->argv[0] = pcalloc(c->pool, sizeof(int));
  *((int *) c->argv[0]) = timeout;
  c->flags |= CF_MERGEDOWN;

  return PR_HANDLED(cmd);
}

MODRET set_timeoutstalled(cmd_rec *cmd) {
  int timeout = -1;
  config_rec *c = NULL;

  CHECK_ARGS(cmd, 1);
  CHECK_CONF(cmd, CONF_ROOT|CONF_VIRTUAL|CONF_GLOBAL|CONF_ANON);

  if (pr_str_get_duration(cmd->argv[1], &timeout) < 0) {
    CONF_ERROR(cmd, pstrcat(cmd->tmp_pool, "error parsing timeout value '",
      cmd->argv[1], "': ", strerror(errno), NULL));
  }

  c = add_config_param(cmd->argv[0], 1, NULL);
  c->argv[0] = pcalloc(c->pool, sizeof(int));
  *((int *) c->argv[0]) = timeout;
  c->flags |= CF_MERGEDOWN;

  return PR_HANDLED(cmd);
}

/* usage: TransferPriority cmds "low"|"medium"|"high"|number
 */
MODRET set_transferpriority(cmd_rec *cmd) {
  config_rec *c;
  int prio;
  char *str;
  unsigned long flags = 0;

  CHECK_ARGS(cmd, 2);
  CHECK_CONF(cmd, CONF_ROOT|CONF_VIRTUAL|CONF_GLOBAL|CONF_ANON);

  if (strcasecmp(cmd->argv[2], "low") == 0) {
    prio = 15;

  } else if (strcasecmp(cmd->argv[2], "medium") == 0) {
    prio = 0;

  } else if (strcasecmp(cmd->argv[2], "high") == 0) {
    prio = -15;

  } else {
    int res = atoi(cmd->argv[2]);

    if (res < PRIO_MIN ||
        res > PRIO_MAX) {
      CONF_ERROR(cmd, pstrcat(cmd->tmp_pool, ": invalid priority '",
        cmd->argv[2], "'", NULL));
    }

    prio = res;
  }

  c = add_config_param(cmd->argv[0], 2, NULL, NULL);

  /* Parse the command list. */
  while ((str = get_cmd_from_list(&cmd->argv[1])) != NULL) {

    if (strcmp(str, C_APPE) == 0) {
      flags |= PR_XFER_PRIO_FL_APPE;

    } else if (strcmp(str, C_RETR) == 0) {
      flags |= PR_XFER_PRIO_FL_RETR;

    } else if (strcmp(str, C_STOR) == 0) {
      flags |= PR_XFER_PRIO_FL_STOR;

    } else if (strcmp(str, C_STOU) == 0) {
      flags |= PR_XFER_PRIO_FL_STOU;

    } else {
      CONF_ERROR(cmd, pstrcat(cmd->tmp_pool,
        ": invalid FTP transfer command: '", str, "'", NULL));
    }
  }

  c->argv[0] = pcalloc(c->pool, sizeof(unsigned long));
  *((unsigned long *) c->argv[0]) = flags;
  c->argv[1] = pcalloc(c->pool, sizeof(int));
  *((int *) c->argv[1]) = prio;
  c->flags |= CF_MERGEDOWN;

  return HANDLED(cmd);
}

/* usage: TransferRate cmds kbps[:free-bytes] ["user"|"group"|"class"
 *          expression]
 */
MODRET set_transferrate(cmd_rec *cmd) {
  config_rec *c = NULL;
  char *tmp = NULL, *endp = NULL;
  long double rate = 0.0;
  off_t freebytes = 0;
  unsigned int precedence = 0;

  int ctxt = (cmd->config && cmd->config->config_type != CONF_PARAM ?
     cmd->config->config_type : cmd->server->config_type ?
     cmd->server->config_type : CONF_ROOT);

  /* Must have two or four parameters */
  if (cmd->argc-1 != 2 && cmd->argc-1 != 4)
    CONF_ERROR(cmd, "wrong number of parameters");

  CHECK_CONF(cmd, CONF_ROOT|CONF_VIRTUAL|CONF_GLOBAL|CONF_ANON|
    CONF_DIR|CONF_DYNDIR);

  /* Set the precedence for this config_rec based on its configuration
   * context.
   */
  if (ctxt & CONF_GLOBAL)
    precedence = 1;

  /* These will never appear simultaneously */
  else if (ctxt & CONF_ROOT || ctxt & CONF_VIRTUAL)
    precedence = 2;

  else if (ctxt & CONF_ANON)
    precedence = 3;

  else if (ctxt & CONF_DIR)
    precedence = 4;

  /* Note: by tweaking this value to be lower than the precedence for
   * <Directory> appearances of this directive, I can effectively cause
   * any .ftpaccess appearances not to override...
   */
  else if (ctxt & CONF_DYNDIR)
    precedence = 5;

  /* Check for a valid classifier. */
  if (cmd->argc-1 > 2) {
    if (strncmp(cmd->argv[3], "user", 5) == 0 ||
        strncmp(cmd->argv[3], "group", 6) == 0 ||
        strncmp(cmd->argv[3], "class", 6) == 0) {
      /* do nothing */
      ;

    } else {
      CONF_ERROR(cmd, pstrcat(cmd->tmp_pool, "unknown classifier requested: '",
        cmd->argv[3], "'", NULL));
    }
  }

  if ((tmp = strchr(cmd->argv[2], ':')) != NULL)
    *tmp = '\0';

  /* Parse the 'kbps' part.  Ideally, we'd be using strtold(3) rather than
   * strtod(3) here, but FreeBSD doesn't have strtold(3).  Yay.  Portability.
   */
  rate = (long double) strtod(cmd->argv[2], &endp);

  if (rate < 0.0)
    CONF_ERROR(cmd, "rate must be greater than zero");

  if (endp && *endp)
    CONF_ERROR(cmd, pstrcat(cmd->tmp_pool, "invalid number: '",
      cmd->argv[2], "'", NULL));

  /* Parse any 'free-bytes' part */
  if (tmp) {
    cmd->argv[2] = ++tmp;

    freebytes = strtoul(cmd->argv[2], &endp, 10);
    if (endp && *endp) {
      CONF_ERROR(cmd, pstrcat(cmd->tmp_pool, "invalid number: '",
        cmd->argv[2], "'", NULL));
    }
  }

  /* Construct the config_rec */
  if (cmd->argc-1 == 2) {
    c = add_config_param(cmd->argv[0], 4, NULL, NULL, NULL, NULL);

    /* Parse the command list. */
    if (xfer_parse_cmdlist(cmd->argv[0], c, cmd->argv[1]) < 0)
      CONF_ERROR(cmd, "error with command list");

    c->argv[1] = pcalloc(c->pool, sizeof(long double));
    *((long double *) c->argv[1]) = rate;
    c->argv[2] = pcalloc(c->pool, sizeof(off_t));
    *((off_t *) c->argv[2]) = freebytes;
    c->argv[3] = pcalloc(c->pool, sizeof(unsigned int));
    *((unsigned int *) c->argv[3]) = precedence;

  } else {
    array_header *acl = NULL;
    int argc = cmd->argc - 4;
    char **argv = cmd->argv + 3;

    acl = pr_expr_create(cmd->tmp_pool, &argc, argv);

    c = add_config_param(cmd->argv[0], 0);

    /* Parse the command list.
     *
     * The five additional slots are for: cmd-list, bps, free-bytes,
     * precedence, user/group/class.
     */
    c->argc = argc + 5;

    c->argv = pcalloc(c->pool, ((c->argc + 1) * sizeof(char *)));
    argv = (char **) c->argv;

    if (xfer_parse_cmdlist(cmd->argv[0], c, cmd->argv[1]) < 0)
      CONF_ERROR(cmd, "error with command list");

    /* Note: the command list is at index 0, hence this increment. */
    argv++;

    *argv = pcalloc(c->pool, sizeof(long double));
    *((long double *) *argv++) = rate;
    *argv = pcalloc(c->pool, sizeof(off_t));
    *((unsigned long *) *argv++) = freebytes;
    *argv = pcalloc(c->pool, sizeof(unsigned int));
    *((unsigned int *) *argv++) = precedence;

    *argv++ = pstrdup(c->pool, cmd->argv[3]);

    if (argc && acl) {
      while (argc--) {
        *argv++ = pstrdup(c->pool, *((char **) acl->elts));
        acl->elts = ((char **) acl->elts) + 1;
      }
    }

    /* don't forget the terminating NULL */
    *argv = NULL;
  }

  c->flags |= CF_MERGEDOWN_MULTI;
  return PR_HANDLED(cmd);
}

/* usage: UseSendfile on|off|"len units"|percentage"%" */
MODRET set_usesendfile(cmd_rec *cmd) {
  int bool = -1;
  off_t sendfile_len = 0;
  float sendfile_pct = -1.0;
  config_rec *c;

  CHECK_CONF(cmd, CONF_ROOT|CONF_VIRTUAL|CONF_GLOBAL|CONF_ANON|CONF_DIR|CONF_DYNDIR);

  if (cmd->argc-1 == 1) {
    /* Is the given parameter a boolean, or a percentage?  Try parsing it a
     * boolean first.
     */
    bool = get_boolean(cmd, 1);
    if (bool == -1) {
      size_t arglen;

      /* See if the given parameter is a percentage. */
      arglen = strlen(cmd->argv[1]);
      if (arglen > 1 &&
          cmd->argv[1][arglen-1] == '%') {
          char *ptr = NULL;
  
          cmd->argv[1][arglen-1] = '\0';

#ifdef HAVE_STRTOF
          sendfile_pct = strtof(cmd->argv[1], &ptr);
#elif HAVE_STRTOD
          sendfile_pct = strtod(cmd->argv[1], &ptr);
#else
          sendfile_pct = atof(cmd->argv[1]);
#endif /* !HAVE_STRTOF and !HAVE_STRTOD */

          if (ptr && *ptr) {
            CONF_ERROR(cmd, pstrcat(cmd->tmp_pool, "bad percentage value '",
              cmd->argv[1], "%'", NULL));
          }

          sendfile_pct /= 100.0;
          bool = TRUE;

      } else {
        CONF_ERROR(cmd, "expected Boolean parameter");
      }
    }

  } else if (cmd->argc-1 == 2) {
    off_t nbytes;

    if (pr_str_get_nbytes(cmd->argv[1], cmd->argv[2], &nbytes) < 0) {
      CONF_ERROR(cmd, pstrcat(cmd->tmp_pool, "unable to parse: ",
        cmd->argv[1], " ", cmd->argv[2], ": ", strerror(errno), NULL));
    }

    sendfile_len = nbytes;
    bool = TRUE;
  
  } else {
    CONF_ERROR(cmd, "wrong number of parameters");
  }

  c = add_config_param(cmd->argv[0], 3, NULL, NULL, NULL);
  c->argv[0] = pcalloc(c->pool, sizeof(unsigned char));
  *((unsigned char *) c->argv[0]) = bool;
  c->argv[1] = pcalloc(c->pool, sizeof(off_t));
  *((off_t *) c->argv[1]) = sendfile_len;
  c->argv[2] = pcalloc(c->pool, sizeof(float));
  *((float *) c->argv[2]) = sendfile_pct;

  c->flags |= CF_MERGEDOWN;
  return PR_HANDLED(cmd);
}

<<<<<<< HEAD
/* Events handlers
=======
/* Event handlers
>>>>>>> 7c478749
 */

static void xfer_exit_ev(const void *event_data, void *user_data) {

  if (session.sf_flags & SF_XFER) {
    cmd_rec *cmd;

    if (session.xfer.direction == PR_NETIO_IO_RD) {
       /* An upload is occurring... */
      pr_trace_msg(trace_channel, 6, "session exiting, aborting upload");
      stor_abort();

    } else {
      /* A download is occurring... */
      pr_trace_msg(trace_channel, 6, "session exiting, aborting download");
      retr_abort();
    }

    pr_data_abort(0, FALSE);

    cmd = pr_cmd_alloc(session.pool, 2, session.curr_cmd, session.xfer.path);
    (void) pr_cmd_dispatch_phase(cmd, POST_CMD_ERR, 0);
    (void) pr_cmd_dispatch_phase(cmd, LOG_CMD_ERR, 0);
  }

  return;
}

<<<<<<< HEAD
static void xfer_sess_reinit_ev(const void *event_data, void *user_data) {
  int res;

  /* A HOST command changed the main_server pointer, reinitialize ourselves. */

  pr_event_unregister(&xfer_module, "core.exit", xfer_exit_ev);
  pr_event_unregister(&xfer_module, "core.session-reinit", xfer_sess_reinit_ev);
  pr_event_unregister(&xfer_module, "core.signal.USR2", xfer_sigusr2_ev);
  pr_event_unregister(&xfer_module, "core.timeout-stalled",
    xfer_xfer_stalled_ev);

  if (displayfilexfer_fh != NULL) {
    (void) pr_fsio_close(displayfilexfer_fh);
    displayfilexfer_fh = NULL;
  }

  res = xfer_sess_init();
  if (res < 0) {
    pr_session_disconnect(&xfer_module,
      PR_SESS_DISCONNECT_SESSION_INIT_FAILED, NULL);
  }
}

static void xfer_sigusr2_ev(const void *event_data, void *user_data) {

  /* Only do this if we're currently involved in a data transfer.
   * This is a hack put in to support mod_shaper's antics.
   */
  if (strcmp(session.curr_cmd, C_APPE) == 0 ||
      strcmp(session.curr_cmd, C_RETR) == 0 ||
      strcmp(session.curr_cmd, C_STOR) == 0 ||
      strcmp(session.curr_cmd, C_STOU) == 0) {
    pool *p = make_sub_pool(session.pool);
    cmd_rec *cmd = pr_cmd_alloc(p, 1, session.curr_cmd);

    /* Rescan the config tree for TransferRates, picking up any possible
     * changes.
     */
    pr_log_debug(DEBUG2, "rechecking TransferRates");
    pr_throttle_init(cmd);

    destroy_pool(p);
  }

  return;
}

static void xfer_xfer_stalled_ev(const void *event_data, void *user_data) {
  if (!(session.sf_flags & SF_XFER)) {
    if (session.xfer.direction == PR_NETIO_IO_RD) {
      pr_trace_msg(trace_channel, 6, "transfer stalled, aborting upload");
      stor_abort();
=======
static void xfer_sigusr2_ev(const void *event_data, void *user_data) {
>>>>>>> 7c478749

  /* Only do this if we're currently involved in a data transfer.
   * This is a hack put in to support mod_shaper's antics.
   */
  if (strcmp(session.curr_cmd, C_APPE) == 0 ||
      strcmp(session.curr_cmd, C_RETR) == 0 ||
      strcmp(session.curr_cmd, C_STOR) == 0 ||
      strcmp(session.curr_cmd, C_STOU) == 0) {
    pool *p = make_sub_pool(session.pool);
    cmd_rec *cmd = pr_cmd_alloc(p, 1, session.curr_cmd);

    /* Rescan the config tree for TransferRates, picking up any possible
     * changes.
     */
    pr_log_debug(DEBUG2, "rechecking TransferRates");
    pr_throttle_init(cmd);

    destroy_pool(p);
  }

  return;
}

static void xfer_timedout(const char *reason) {
  if (session.xfer.direction == PR_NETIO_IO_RD) {
    pr_trace_msg(trace_channel, 6, "%s, aborting upload", reason);
    stor_abort();

  } else {
    pr_trace_msg(trace_channel, 6, "%s, aborting download", reason);
    retr_abort();
  }
}

static void xfer_timeout_session_ev(const void *event_data, void *user_data) {
  xfer_timedout("session timeout");
}

static void xfer_timeout_stalled_ev(const void *event_data, void *user_data) {
  /* In this event handler, the "else" case, for a stalled transfer, will
   * be handled by the 'core.exit' event handler above.  For in that
   * scenario, a data transfer WILL have actually been in progress,
   * whereas in the !SF_XFER case, the client requested a transfer, but
   * never actually opened the data connection.
   */

  if (!(session.sf_flags & SF_XFER)) {
    xfer_timedout("transfer stalled");
  }
}

/* Initialization routines
 */

static int xfer_init(void) {

  /* Add the commands handled by this module to the HELP list. */
  pr_help_add(C_TYPE, _("<sp> type-code (A, I, L 7, L 8)"), TRUE);
  pr_help_add(C_STRU, _("is not implemented (always F)"), TRUE);
  pr_help_add(C_MODE, _("is not implemented (always S)"), TRUE);
  pr_help_add(C_RETR, _("<sp> pathname"), TRUE);
  pr_help_add(C_STOR, _("<sp> pathname"), TRUE);
  pr_help_add(C_STOU, _("(store unique filename)"), TRUE);
  pr_help_add(C_APPE, _("<sp> pathname"), TRUE);
  pr_help_add(C_REST, _("<sp> byte-count"), TRUE);
  pr_help_add(C_ABOR, _("(abort current operation)"), TRUE);

  return 0;
}

static int xfer_sess_init(void) {
  char *displayfilexfer = NULL;

  /* Exit handlers for HiddenStores cleanup */
  pr_event_register(&xfer_module, "core.exit", xfer_exit_ev, NULL);
<<<<<<< HEAD
  pr_event_register(&xfer_module, "core.timeout-stalled",
    xfer_xfer_stalled_ev, NULL);

  pr_event_register(&xfer_module, "core.session-reinit", xfer_sess_reinit_ev,
    NULL);
=======
>>>>>>> 7c478749
  pr_event_register(&xfer_module, "core.signal.USR2", xfer_sigusr2_ev,
    NULL);
  pr_event_register(&xfer_module, "core.timeout-session",
    xfer_timeout_session_ev, NULL);
  pr_event_register(&xfer_module, "core.timeout-stalled",
    xfer_timeout_stalled_ev, NULL);

  /* Look for a DisplayFileTransfer file which has an absolute path.  If we
   * find one, open a filehandle, such that that file can be displayed
   * even if the session is chrooted.  DisplayFileTransfer files with
   * relative paths will be handled after chroot, preserving the old
   * behavior.
   */
  displayfilexfer = get_param_ptr(main_server->conf, "DisplayFileTransfer",
    FALSE);
  if (displayfilexfer &&
      *displayfilexfer == '/') {
    struct stat st;

    displayfilexfer_fh = pr_fsio_open(displayfilexfer, O_RDONLY);
    if (displayfilexfer_fh == NULL) {
      pr_log_debug(DEBUG6, "unable to open DisplayFileTransfer file '%s': %s",
        displayfilexfer, strerror(errno));

    } else {
      if (pr_fsio_fstat(displayfilexfer_fh, &st) < 0) {
        pr_log_debug(DEBUG6, "unable to stat DisplayFileTransfer file '%s': %s",
          displayfilexfer, strerror(errno));
        pr_fsio_close(displayfilexfer_fh);
        displayfilexfer_fh = NULL;

      } else {
        if (S_ISDIR(st.st_mode)) {
          errno = EISDIR;

          pr_log_debug(DEBUG6,
            "unable to use DisplayFileTransfer file '%s': %s",
            displayfilexfer, strerror(errno));
          pr_fsio_close(displayfilexfer_fh);
          displayfilexfer_fh = NULL;
        }
      }
    }
  }

  /* IF the RFC2228 mechanism is "TLS" at this point in time, then set the flag
   * to disable use of sendfile; the client is probably an FTPS client using
   * implicit SSL (Bug#4073).
   */
  if (session.rfc2228_mech != NULL &&
      strncmp(session.rfc2228_mech, "TLS", 4) == 0) {
    have_rfc2228_data = TRUE;
  }

  return 0;
}

/* Module API tables
 */

static conftable xfer_conftab[] = {
  { "AllowOverwrite",		set_allowoverwrite,		NULL },
  { "AllowRetrieveRestart",	set_allowrestart,		NULL },
  { "AllowStoreRestart",	set_allowrestart,		NULL },
  { "DeleteAbortedStores",	set_deleteabortedstores,	NULL },
  { "DisplayFileTransfer",	set_displayfiletransfer,	NULL },
  { "HiddenStores",		set_hiddenstores,		NULL },
  { "MaxRetrieveFileSize",	set_maxfilesize,		NULL },
  { "MaxStoreFileSize",		set_maxfilesize,		NULL },
  { "MaxTransfersPerHost",	set_maxtransfersperhost,	NULL },
  { "MaxTransfersPerUser",	set_maxtransfersperuser,	NULL },
  { "StoreUniquePrefix",	set_storeuniqueprefix,		NULL },
  { "TimeoutNoTransfer",	set_timeoutnoxfer,		NULL },
  { "TimeoutStalled",		set_timeoutstalled,		NULL },
  { "TransferPriority",		set_transferpriority,		NULL },
  { "TransferRate",		set_transferrate,		NULL },
  { "UseSendfile",		set_usesendfile,		NULL },

  { NULL }
};

static cmdtable xfer_cmdtab[] = {
  { CMD,     C_TYPE,	G_NONE,	 xfer_type,	FALSE,	FALSE, CL_MISC },
  { CMD,     C_STRU,	G_NONE,	 xfer_stru,	TRUE,	FALSE, CL_MISC },
  { CMD,     C_MODE,	G_NONE,	 xfer_mode,	TRUE,	FALSE, CL_MISC },
  { POST_CMD,C_MODE,	G_NONE,  xfer_post_mode,FALSE,	FALSE },
  { CMD,     C_ALLO,	G_NONE,	 xfer_allo,	TRUE,	FALSE, CL_MISC },
  { CMD,     C_SMNT,	G_NONE,	 xfer_smnt,	TRUE,	FALSE, CL_MISC },
  { PRE_CMD, C_RETR,	G_READ,	 xfer_pre_retr,	TRUE,	FALSE },
  { CMD,     C_RETR,	G_READ,	 xfer_retr,	TRUE,	FALSE, CL_READ },
  { LOG_CMD, C_RETR,	G_NONE,	 xfer_log_retr,	FALSE,  FALSE },
  { LOG_CMD_ERR, C_RETR,G_NONE,  xfer_err_cleanup,  FALSE,  FALSE },
  { PRE_CMD, C_STOR,	G_WRITE, xfer_pre_stor,	TRUE,	FALSE },
  { CMD,     C_STOR,	G_WRITE, xfer_stor,	TRUE,	FALSE, CL_WRITE },
  { LOG_CMD, C_STOR,    G_NONE,	 xfer_log_stor,	FALSE,  FALSE },
  { LOG_CMD_ERR, C_STOR,G_NONE,  xfer_err_cleanup,  FALSE,  FALSE },
  { PRE_CMD, C_STOU,	G_WRITE, xfer_pre_stou,	TRUE,	FALSE },
  { CMD,     C_STOU,	G_WRITE, xfer_stor,	TRUE,	FALSE, CL_WRITE },
  { POST_CMD,C_STOU,	G_WRITE, xfer_post_stou,FALSE,	FALSE },
  { LOG_CMD, C_STOU,	G_NONE,  xfer_log_stor,	FALSE,	FALSE },
  { LOG_CMD_ERR, C_STOU,G_NONE,  xfer_err_cleanup,  FALSE,  FALSE },
  { PRE_CMD, C_APPE,	G_WRITE, xfer_pre_appe,	TRUE,	FALSE },
  { CMD,     C_APPE,	G_WRITE, xfer_stor,	TRUE,	FALSE, CL_WRITE },
  { LOG_CMD, C_APPE,	G_NONE,  xfer_log_stor,	FALSE,  FALSE },
  { LOG_CMD_ERR, C_APPE,G_NONE,  xfer_err_cleanup,  FALSE,  FALSE },
  { CMD,     C_ABOR,	G_NONE,	 xfer_abor,	TRUE,	TRUE,  CL_MISC  },
  { LOG_CMD, C_ABOR,	G_NONE,	 xfer_log_abor,	TRUE,	TRUE,  CL_MISC  },
  { CMD,     C_REST,	G_NONE,	 xfer_rest,	TRUE,	FALSE, CL_MISC  },
  { POST_CMD,C_PROT,	G_NONE,  xfer_post_prot,	FALSE,	FALSE },
  { POST_CMD,C_PASS,	G_NONE,	 xfer_post_pass,	FALSE, FALSE },
  { 0, NULL }
};

module xfer_module = {
  NULL, NULL,

  /* Module API version */
  0x20,

  /* Module name */
  "xfer",

  /* Module configuration directive table */
  xfer_conftab,

  /* Module command handler table */
  xfer_cmdtab,

  /* Module authentication handler table */
  NULL,

  /* Module initialization function */
  xfer_init,

  /* Session initialization function */
  xfer_sess_init
};<|MERGE_RESOLUTION|>--- conflicted
+++ resolved
@@ -2772,39 +2772,6 @@
   return 0;
 }
 
-<<<<<<< HEAD
-=======
-MODRET xfer_post_host(cmd_rec *cmd) {
-
-  /* If the HOST command changed the main_server pointer, reinitialize
-   * ourselves.
-   */
-  if (session.prev_server != NULL) {
-    int res;
-
-    pr_event_unregister(&xfer_module, "core.exit", xfer_exit_ev);
-    pr_event_unregister(&xfer_module, "core.signal.USR2", xfer_sigusr2_ev);
-    pr_event_unregister(&xfer_module, "core.timeout-session",
-      xfer_timeout_session_ev);
-    pr_event_unregister(&xfer_module, "core.timeout-stalled",
-      xfer_timeout_stalled_ev);
-
-    if (displayfilexfer_fh != NULL) {
-      (void) pr_fsio_close(displayfilexfer_fh);
-      displayfilexfer_fh = NULL;
-    }
-
-    res = xfer_sess_init();
-    if (res < 0) {
-      pr_session_disconnect(&xfer_module,
-        PR_SESS_DISCONNECT_SESSION_INIT_FAILED, NULL);
-    }
-  }
-
-  return PR_DECLINED(cmd);
-}
-
->>>>>>> 7c478749
 MODRET xfer_post_pass(cmd_rec *cmd) {
   config_rec *c;
 
@@ -3531,11 +3498,7 @@
   return PR_HANDLED(cmd);
 }
 
-<<<<<<< HEAD
-/* Events handlers
-=======
 /* Event handlers
->>>>>>> 7c478749
  */
 
 static void xfer_exit_ev(const void *event_data, void *user_data) {
@@ -3564,7 +3527,6 @@
   return;
 }
 
-<<<<<<< HEAD
 static void xfer_sess_reinit_ev(const void *event_data, void *user_data) {
   int res;
 
@@ -3589,37 +3551,6 @@
 }
 
 static void xfer_sigusr2_ev(const void *event_data, void *user_data) {
-
-  /* Only do this if we're currently involved in a data transfer.
-   * This is a hack put in to support mod_shaper's antics.
-   */
-  if (strcmp(session.curr_cmd, C_APPE) == 0 ||
-      strcmp(session.curr_cmd, C_RETR) == 0 ||
-      strcmp(session.curr_cmd, C_STOR) == 0 ||
-      strcmp(session.curr_cmd, C_STOU) == 0) {
-    pool *p = make_sub_pool(session.pool);
-    cmd_rec *cmd = pr_cmd_alloc(p, 1, session.curr_cmd);
-
-    /* Rescan the config tree for TransferRates, picking up any possible
-     * changes.
-     */
-    pr_log_debug(DEBUG2, "rechecking TransferRates");
-    pr_throttle_init(cmd);
-
-    destroy_pool(p);
-  }
-
-  return;
-}
-
-static void xfer_xfer_stalled_ev(const void *event_data, void *user_data) {
-  if (!(session.sf_flags & SF_XFER)) {
-    if (session.xfer.direction == PR_NETIO_IO_RD) {
-      pr_trace_msg(trace_channel, 6, "transfer stalled, aborting upload");
-      stor_abort();
-=======
-static void xfer_sigusr2_ev(const void *event_data, void *user_data) {
->>>>>>> 7c478749
 
   /* Only do this if we're currently involved in a data transfer.
    * This is a hack put in to support mod_shaper's antics.
@@ -3695,14 +3626,11 @@
 
   /* Exit handlers for HiddenStores cleanup */
   pr_event_register(&xfer_module, "core.exit", xfer_exit_ev, NULL);
-<<<<<<< HEAD
   pr_event_register(&xfer_module, "core.timeout-stalled",
     xfer_xfer_stalled_ev, NULL);
 
   pr_event_register(&xfer_module, "core.session-reinit", xfer_sess_reinit_ev,
     NULL);
-=======
->>>>>>> 7c478749
   pr_event_register(&xfer_module, "core.signal.USR2", xfer_sigusr2_ev,
     NULL);
   pr_event_register(&xfer_module, "core.timeout-session",
