--- conflicted
+++ resolved
@@ -10,9 +10,6 @@
 ---------
 
   + Support for using Redis for caching, logging.
-<<<<<<< HEAD
-  + RPM .spec file naming changed to conform to Fedora guidelines.
-=======
   + Fixed mod_sql_postgres SSL support (Issue #415).
   + Support building against LibreSSL instead of OpenSSL (Issue #361).
   + Better support on AIX for login restraictions (Bug #4285).
@@ -20,8 +17,8 @@
     connections (Bug#4299).
   + Handling of the SIGILL and SIGINT signals, by the daemon process, now causes
     the child processes to be terminated as well (Issue #461).
-
->>>>>>> fb41acfb
+  + RPM .spec file naming changed to conform to Fedora guidelines.
+
 
   + New Modules:
 
