--- conflicted
+++ resolved
@@ -38,11 +38,8 @@
 
 extern pr_response_t *resp_list, *resp_err_list;
 
-<<<<<<< HEAD
 module copy_module;
-=======
 static int copy_engine = TRUE;
->>>>>>> 64f28f1d
 
 static const char *trace_channel = "copy";
 
@@ -797,24 +794,6 @@
   return PR_DECLINED(cmd);
 }
 
-<<<<<<< HEAD
-/* Event listeners
- */
-
-static void copy_sess_reinit_ev(const void *event_data, void *user_data) {
-  int res;
-
-  /* A HOST command changed the main_server pointer, reinitialize ourselves. */
-
-  pr_event_unregister(&copy_module, "core.session-reinit", copy_sess_reinit_ev);
-  pr_feat_remove("SITE COPY");
-
-  res = copy_sess_init();
-  if (res < 0) {
-    pr_session_disconnect(&copy_module,
-      PR_SESS_DISCONNECT_SESSION_INIT_FAILED, NULL);
-  }
-=======
 MODRET copy_post_pass(cmd_rec *cmd) {
   config_rec *c;
 
@@ -831,17 +810,12 @@
   }
 
   return PR_DECLINED(cmd);
->>>>>>> 64f28f1d
 }
 
 /* Initialization functions
  */
 
 static int copy_sess_init(void) {
-<<<<<<< HEAD
-  pr_event_register(&copy_module, "core.session-reinit", copy_sess_reinit_ev,
-    NULL);
-=======
   config_rec *c;
 
   c = find_config(main_server->conf, CONF_PARAM, "CopyEngine", FALSE);
@@ -852,7 +826,6 @@
   if (copy_engine == FALSE) {
     return 0;
   }
->>>>>>> 64f28f1d
 
   /* Advertise support for the SITE command */
   pr_feat_add("SITE COPY");
