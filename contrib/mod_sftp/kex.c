/*
 * ProFTPD - mod_sftp key exchange (kex)
 * Copyright (c) 2008-2015 TJ Saunders
 *
 * This program is free software; you can redistribute it and/or modify
 * it under the terms of the GNU General Public License as published by
 * the Free Software Foundation; either version 2 of the License, or
 * (at your option) any later version.
 *
 * This program is distributed in the hope that it will be useful,
 * but WITHOUT ANY WARRANTY; without even the implied warranty of
 * MERCHANTABILITY or FITNESS FOR A PARTICULAR PURPOSE.  See the
 * GNU General Public License for more details.
 *
 * You should have received a copy of the GNU General Public License
 * along with this program; if not, write to the Free Software
 * Foundation, Inc., 51 Franklin Street, Suite 500, Boston, MA 02110-1335, USA.
 *
 * As a special exemption, TJ Saunders and other respective copyright holders
 * give permission to link this program with OpenSSL, and distribute the
 * resulting executable, without including the source code for OpenSSL in the
 * source distribution.
 */

#include "mod_sftp.h"
#include "ssh2.h"
#include "msg.h"
#include "packet.h"
#include "session.h"
#include "cipher.h"
#include "mac.h"
#include "compress.h"
#include "kex.h"
#include "keys.h"
#include "crypto.h"
#include "disconnect.h"
#include "interop.h"
#include "tap.h"

<<<<<<< HEAD
=======
#define SFTP_DH_PRIV_KEY_RANDOM_BITS	2048

/* Define the minimum DH group length we allow (unless the AllowWeakDH
 * SFTPOption is used).
 */
#define SFTP_DH_MIN_LEN			2048

>>>>>>> 98541b4a
extern module sftp_module;

/* For managing the kexinit process */
static pool *kex_pool = NULL;

static int kex_rekey_interval = 0;
static int kex_rekey_timeout = 0;
static int kex_rekey_timerno = -1;
static int kex_rekey_timeout_timerno = -1;

struct sftp_kex_names {
  const char *kex_algo;
  const char *server_hostkey_algo;
  const char *c2s_encrypt_algo;
  const char *s2c_encrypt_algo;
  const char *c2s_mac_algo;
  const char *s2c_mac_algo;
  const char *c2s_comp_algo;
  const char *s2c_comp_algo;
  const char *c2s_lang;
  const char *s2c_lang;
};

struct sftp_kex {
  pool *pool;

  /* Versions */
  const char *client_version;
  const char *server_version;

  /* KEXINIT lists from client */
  struct sftp_kex_names *client_names;

  /* KEXINIT lists from server. */
  struct sftp_kex_names *server_names;

  /* Session algorithms */
  struct sftp_kex_names *session_names;

  /* For constructing the session ID/hash */
  unsigned char *client_kexinit_payload;
  size_t client_kexinit_payload_len;

  unsigned char *server_kexinit_payload;
  size_t server_kexinit_payload_len;

  int first_kex_follows;

  /* Client-preferred hostkey type, based on algorithm:
   *
   *  "ssh-dss"      --> KEX_HOSTKEY_DSA
   *  "ssh-rsa"      --> KEX_HOSTKEY_RSA
   *  "ecdsa-sha2-*" --> KEX_HOSTKEY_ECDSA_*
   */
  enum sftp_key_type_e use_hostkey_type;

  /* Using DH group-exchange? */
  int use_gex;

  /* Using RSA key exchange? */
  int use_kexrsa;

  /* Using ECDH? */
  int use_ecdh;

  /* For generating the session ID */
  DH *dh;
  BIGNUM *e;
  const EVP_MD *hash;

  BIGNUM *k;
  const char *h;
  uint32_t hlen;

  RSA *rsa;
  unsigned char *rsa_encrypted;
  uint32_t rsa_encrypted_len;

#ifdef PR_USE_OPENSSL_ECC
  EC_KEY *ec;
  EC_POINT *client_point;
#endif /* PR_USE_OPENSSL_ECC */
};

static struct sftp_kex *kex_first_kex = NULL;
static struct sftp_kex *kex_rekey_kex = NULL;
static int kex_sent_kexinit = FALSE;

/* Diffie-Hellman group moduli */

static const char *dh_group1_str =
  "FFFFFFFFFFFFFFFFC90FDAA22168C234C4C6628B80DC1CD129024E088A67CC74"
  "020BBEA63B139B22514A08798E3404DDEF9519B3CD3A431B302B0A6DF25F1437"
  "4FE1356D6D51C245E485B576625E7EC6F44C42E9A637ED6B0BFF5CB6F406B7ED"
  "EE386BFB5A899FA5AE9F24117C4B1FE649286651ECE65381FFFFFFFFFFFFFFFF";

static const char *dh_group14_str = 
  "FFFFFFFFFFFFFFFFC90FDAA22168C234C4C6628B80DC1CD129024E088A67CC74"
  "020BBEA63B139B22514A08798E3404DDEF9519B3CD3A431B302B0A6DF25F1437"
  "4FE1356D6D51C245E485B576625E7EC6F44C42E9A637ED6B0BFF5CB6F406B7ED"
  "EE386BFB5A899FA5AE9F24117C4B1FE649286651ECE45B3DC2007CB8A163BF05"
  "98DA48361C55D39A69163FA8FD24CF5F83655D23DCA3AD961C62F356208552BB"
  "9ED529077096966D670C354E4ABC9804F1746C08CA18217C32905E462E36CE3B"
  "E39E772C180E86039B2783A2EC07A28FB5C55DF06F4C52C9DE2BCBF695581718"
  "3995497CEA956AE515D2261898FA051015728E5A8AACAA68FFFFFFFFFFFFFFFF";

#define SFTP_DH_GROUP1_SHA1		1
#define SFTP_DH_GROUP14_SHA1		2
#define SFTP_DH_GEX_SHA1		3
#define SFTP_DH_GEX_SHA256		4
#define SFTP_KEXRSA_SHA1		5
#define SFTP_KEXRSA_SHA256		6
#define SFTP_ECDH_SHA256		7
#define SFTP_ECDH_SHA384		8
#define SFTP_ECDH_SHA512		9

#define SFTP_KEXRSA_SHA1_SIZE		2048
#define SFTP_KEXRSA_SHA256_SIZE		3072

static const char *kex_client_version = NULL;
static const char *kex_server_version = NULL;
static unsigned char kex_digest_buf[EVP_MAX_MD_SIZE];

/* Used for access to a SFTPDHParamsFile during rekeys, even if the process
 * has chrooted itself.
 */
static FILE *kex_dhparams_fp = NULL;

/* Necessary prototypes. */
static struct ssh2_packet *read_kex_packet(pool *, struct sftp_kex *, int,
  char *, unsigned int, ...);

static const char *trace_channel = "ssh2";

static int kex_rekey_timeout_cb(CALLBACK_FRAME) {
  pr_trace_msg(trace_channel, 5,
    "Failed to rekey before timeout, disconnecting client");
  SFTP_DISCONNECT_CONN(SFTP_SSH2_DISCONNECT_KEY_EXCHANGE_FAILED, NULL);
  return 0;
}

static int kex_rekey_timer_cb(CALLBACK_FRAME) {
  pr_trace_msg(trace_channel, 17, "SFTPRekey timer expired, requesting rekey");
  sftp_kex_rekey();
  return 0;
}

static const unsigned char *calculate_h(struct sftp_kex *kex,
    const unsigned char *hostkey_data, uint32_t hostkey_datalen,
    const BIGNUM *k, uint32_t *hlen) {
  EVP_MD_CTX ctx;
  unsigned char *buf, *ptr;
  uint32_t buflen, bufsz;

  bufsz = buflen = 4096;

  /* XXX Is this buffer large enough? Too large? */
  ptr = buf = sftp_msg_getbuf(kex_pool, bufsz);

  /* Write all of the data into the buffer in the SSH2 format, and hash it. */

  /* First, the version strings */
  sftp_msg_write_string(&buf, &buflen, kex->client_version);
  sftp_msg_write_string(&buf, &buflen, kex->server_version);

  /* Client's KEXINIT */
  sftp_msg_write_int(&buf, &buflen, kex->client_kexinit_payload_len + 1);
  sftp_msg_write_byte(&buf, &buflen, SFTP_SSH2_MSG_KEXINIT);
  sftp_msg_write_data(&buf, &buflen, kex->client_kexinit_payload,
    kex->client_kexinit_payload_len, FALSE);

  /* Server's KEXINIT */
  sftp_msg_write_int(&buf, &buflen, kex->server_kexinit_payload_len + 1);
  sftp_msg_write_byte(&buf, &buflen, SFTP_SSH2_MSG_KEXINIT);
  sftp_msg_write_data(&buf, &buflen, kex->server_kexinit_payload,
    kex->server_kexinit_payload_len, FALSE);

  /* Hostkey data */
  sftp_msg_write_data(&buf, &buflen, hostkey_data, hostkey_datalen, TRUE);

  /* Client's key */
  sftp_msg_write_mpint(&buf, &buflen, kex->e);

  /* Server's key */
  sftp_msg_write_mpint(&buf, &buflen, kex->dh->pub_key);

  /* Shared secret */
  sftp_msg_write_mpint(&buf, &buflen, k);

  /* In OpenSSL 0.9.6, many of the EVP_Digest* functions returned void, not
   * int.  Without these ugly OpenSSL version preprocessor checks, the
   * compiler will error out with "void value not ignored as it ought to be".
   */

#if OPENSSL_VERSION_NUMBER >= 0x000907000L
  if (EVP_DigestInit(&ctx, kex->hash) != 1) {
    (void) pr_log_writefile(sftp_logfd, MOD_SFTP_VERSION,
      "error initializing message digest: %s", sftp_crypto_get_errors());
    BN_clear_free(kex->e);
    kex->e = NULL;
    pr_memscrub(ptr, bufsz);
    return NULL;
  }
#else
  EVP_DigestInit(&ctx, kex->hash);
#endif

#if OPENSSL_VERSION_NUMBER >= 0x000907000L
  if (EVP_DigestUpdate(&ctx, ptr, (bufsz - buflen)) != 1) {
    (void) pr_log_writefile(sftp_logfd, MOD_SFTP_VERSION,
      "error updating message digest: %s", sftp_crypto_get_errors());
    BN_clear_free(kex->e);
    kex->e = NULL;
    pr_memscrub(ptr, bufsz);
    return NULL;
  }
#else
  EVP_DigestUpdate(&ctx, ptr, (bufsz - buflen));
#endif

#if OPENSSL_VERSION_NUMBER >= 0x000907000L
  if (EVP_DigestFinal(&ctx, kex_digest_buf, hlen) != 1) {
    (void) pr_log_writefile(sftp_logfd, MOD_SFTP_VERSION,
      "error finalizing message digest: %s", sftp_crypto_get_errors());
    BN_clear_free(kex->e);
    kex->e = NULL;
    pr_memscrub(ptr, bufsz);
    return NULL;
  }
#else
  EVP_DigestFinal(&ctx, kex_digest_buf, hlen);
#endif

  BN_clear_free(kex->e);
  kex->e = NULL;

  pr_memscrub(ptr, bufsz);
  return kex_digest_buf;
}

static const unsigned char *calculate_gex_h(struct sftp_kex *kex,
    const unsigned char *hostkey_data, uint32_t hostkey_datalen,
    const BIGNUM *k, uint32_t min, uint32_t pref, uint32_t max,
    uint32_t *hlen) {
  EVP_MD_CTX ctx;
  unsigned char *buf, *ptr;
  uint32_t buflen, bufsz;

  bufsz = buflen = 8192;

  /* XXX Is this buffer large enough? Too large? */
  ptr = buf = sftp_msg_getbuf(kex_pool, bufsz);

  /* Write all of the data into the buffer in the SSH2 format, and hash it.
   * The ordering of these fields is described in RFC4419.
   */

  /* First, the version strings */
  sftp_msg_write_string(&buf, &buflen, kex->client_version);
  sftp_msg_write_string(&buf, &buflen, kex->server_version);

  /* Client's KEXINIT */
  sftp_msg_write_int(&buf, &buflen, kex->client_kexinit_payload_len + 1);
  sftp_msg_write_byte(&buf, &buflen, SFTP_SSH2_MSG_KEXINIT);
  sftp_msg_write_data(&buf, &buflen, kex->client_kexinit_payload,
    kex->client_kexinit_payload_len, FALSE);

  /* Server's KEXINIT */
  sftp_msg_write_int(&buf, &buflen, kex->server_kexinit_payload_len + 1);
  sftp_msg_write_byte(&buf, &buflen, SFTP_SSH2_MSG_KEXINIT);
  sftp_msg_write_data(&buf, &buflen, kex->server_kexinit_payload,
    kex->server_kexinit_payload_len, FALSE);

  /* Hostkey data */
  sftp_msg_write_data(&buf, &buflen, hostkey_data, hostkey_datalen, TRUE);

  if (min == 0 ||
      max == 0) {
    sftp_msg_write_int(&buf, &buflen, pref);

  } else {
    sftp_msg_write_int(&buf, &buflen, min);
    sftp_msg_write_int(&buf, &buflen, pref);
    sftp_msg_write_int(&buf, &buflen, max);
  }

  sftp_msg_write_mpint(&buf, &buflen, kex->dh->p);
  sftp_msg_write_mpint(&buf, &buflen, kex->dh->g);

  /* Client's key */
  sftp_msg_write_mpint(&buf, &buflen, kex->e);

  /* Server's key */
  sftp_msg_write_mpint(&buf, &buflen, kex->dh->pub_key);

  /* Shared secret */
  sftp_msg_write_mpint(&buf, &buflen, k);

  /* In OpenSSL 0.9.6, many of the EVP_Digest* functions returned void, not
   * int.  Without these ugly OpenSSL version preprocessor checks, the
   * compiler will error out with "void value not ignored as it ought to be".
   */

#if OPENSSL_VERSION_NUMBER >= 0x000907000L
  if (EVP_DigestInit(&ctx, kex->hash) != 1) {
    (void) pr_log_writefile(sftp_logfd, MOD_SFTP_VERSION,
      "error initializing message digest: %s", sftp_crypto_get_errors());
    BN_clear_free(kex->e);
    kex->e = NULL;
    pr_memscrub(ptr, bufsz);
    return NULL;
  }
#else
  EVP_DigestInit(&ctx, kex->hash);
#endif

#if OPENSSL_VERSION_NUMBER >= 0x000907000L
  if (EVP_DigestUpdate(&ctx, ptr, (bufsz - buflen)) != 1) {
    (void) pr_log_writefile(sftp_logfd, MOD_SFTP_VERSION,
      "error updating message digest: %s", sftp_crypto_get_errors());
    BN_clear_free(kex->e);
    kex->e = NULL;
    pr_memscrub(ptr, bufsz);
    return NULL;
  }
#else
  EVP_DigestUpdate(&ctx, ptr, (bufsz - buflen));
#endif

#if OPENSSL_VERSION_NUMBER >= 0x000907000L
  if (EVP_DigestFinal(&ctx, kex_digest_buf, hlen) != 1) {
    (void) pr_log_writefile(sftp_logfd, MOD_SFTP_VERSION,
      "error finalizing message digest: %s", sftp_crypto_get_errors());
    BN_clear_free(kex->e);
    kex->e = NULL;
    pr_memscrub(ptr, bufsz);
    return NULL;
  }
#else
  EVP_DigestFinal(&ctx, kex_digest_buf, hlen);
#endif

  BN_clear_free(kex->e);
  kex->e = NULL;
  pr_memscrub(ptr, bufsz);

  return kex_digest_buf;
}

static const unsigned char *calculate_kexrsa_h(struct sftp_kex *kex,
    const unsigned char *hostkey_data, uint32_t hostkey_datalen,
    const BIGNUM *k, unsigned char *rsa_key, uint32_t rsa_keylen,
    uint32_t *hlen) {
  EVP_MD_CTX ctx;
  unsigned char *buf, *ptr;
  uint32_t buflen, bufsz;

  bufsz = buflen = 4096;

  /* XXX Is this buffer large enough? Too large? */
  ptr = buf = sftp_msg_getbuf(kex_pool, bufsz);

  /* Write all of the data into the buffer in the SSH2 format, and hash it. */

  /* First, the version strings */
  sftp_msg_write_string(&buf, &buflen, kex->client_version);
  sftp_msg_write_string(&buf, &buflen, kex->server_version);

  /* Client's KEXINIT */
  sftp_msg_write_int(&buf, &buflen, kex->client_kexinit_payload_len + 1);
  sftp_msg_write_byte(&buf, &buflen, SFTP_SSH2_MSG_KEXINIT);
  sftp_msg_write_data(&buf, &buflen, kex->client_kexinit_payload,
    kex->client_kexinit_payload_len, FALSE);

  /* Server's KEXINIT */
  sftp_msg_write_int(&buf, &buflen, kex->server_kexinit_payload_len + 1);
  sftp_msg_write_byte(&buf, &buflen, SFTP_SSH2_MSG_KEXINIT);
  sftp_msg_write_data(&buf, &buflen, kex->server_kexinit_payload,
    kex->server_kexinit_payload_len, FALSE);

  /* Hostkey data */
  sftp_msg_write_data(&buf, &buflen, hostkey_data, hostkey_datalen, TRUE);

  /* Transient RSA public key */
  sftp_msg_write_data(&buf, &buflen, rsa_key, rsa_keylen, TRUE);

  /* RSA-encrypted secret */
  sftp_msg_write_data(&buf, &buflen, kex->rsa_encrypted, kex->rsa_encrypted_len,
    TRUE);

  /* Shared secret. */
  sftp_msg_write_mpint(&buf, &buflen, k);

  /* In OpenSSL 0.9.6, many of the EVP_Digest* functions returned void, not
   * int.  Without these ugly OpenSSL version preprocessor checks, the
   * compiler will error out with "void value not ignored as it ought to be".
   */

#if OPENSSL_VERSION_NUMBER >= 0x000907000L
  if (EVP_DigestInit(&ctx, kex->hash) != 1) {
    (void) pr_log_writefile(sftp_logfd, MOD_SFTP_VERSION,
      "error initializing message digest: %s", sftp_crypto_get_errors());
    pr_memscrub(ptr, bufsz);
    return NULL;
  }
#else
  EVP_DigestInit(&ctx, kex->hash);
#endif

#if OPENSSL_VERSION_NUMBER >= 0x000907000L
  if (EVP_DigestUpdate(&ctx, ptr, (bufsz - buflen)) != 1) {
    (void) pr_log_writefile(sftp_logfd, MOD_SFTP_VERSION,
      "error updating message digest: %s", sftp_crypto_get_errors());
    pr_memscrub(ptr, bufsz);
    return NULL;
  }
#else
  EVP_DigestUpdate(&ctx, ptr, (bufsz - buflen));
#endif

#if OPENSSL_VERSION_NUMBER >= 0x000907000L
  if (EVP_DigestFinal(&ctx, kex_digest_buf, hlen) != 1) {
    (void) pr_log_writefile(sftp_logfd, MOD_SFTP_VERSION,
      "error finalizing message digest: %s", sftp_crypto_get_errors());
    pr_memscrub(ptr, bufsz);
    return NULL;
  }
#else
  EVP_DigestFinal(&ctx, kex_digest_buf, hlen);
#endif

  pr_memscrub(ptr, bufsz);
  return kex_digest_buf;
}

#ifdef PR_USE_OPENSSL_ECC
static const unsigned char *calculate_ecdh_h(struct sftp_kex *kex,
    const unsigned char *hostkey_data, uint32_t hostkey_datalen,
    const BIGNUM *k, uint32_t *hlen) {
  EVP_MD_CTX ctx;
  unsigned char *buf, *ptr;
  uint32_t buflen, bufsz;

  bufsz = buflen = 4096;

  /* XXX Is this buffer large enough? Too large? */
  ptr = buf = sftp_msg_getbuf(kex_pool, bufsz);

  /* Write all of the data into the buffer in the SSH2 format, and hash it.
   * The ordering of these fields is described in RFC5656.
   */

  /* First, the version strings */
  sftp_msg_write_string(&buf, &buflen, kex->client_version);
  sftp_msg_write_string(&buf, &buflen, kex->server_version);

  /* Client's KEXINIT */
  sftp_msg_write_int(&buf, &buflen, kex->client_kexinit_payload_len + 1);
  sftp_msg_write_byte(&buf, &buflen, SFTP_SSH2_MSG_KEXINIT);
  sftp_msg_write_data(&buf, &buflen, kex->client_kexinit_payload,
    kex->client_kexinit_payload_len, FALSE);

  /* Server's KEXINIT */
  sftp_msg_write_int(&buf, &buflen, kex->server_kexinit_payload_len + 1);
  sftp_msg_write_byte(&buf, &buflen, SFTP_SSH2_MSG_KEXINIT);
  sftp_msg_write_data(&buf, &buflen, kex->server_kexinit_payload,
    kex->server_kexinit_payload_len, FALSE);

  /* Hostkey data */
  sftp_msg_write_data(&buf, &buflen, hostkey_data, hostkey_datalen, TRUE);

  /* Client's key */
  sftp_msg_write_ecpoint(&buf, &buflen, EC_KEY_get0_group(kex->ec),
    kex->client_point);

  /* Server's key */
  sftp_msg_write_ecpoint(&buf, &buflen, EC_KEY_get0_group(kex->ec),
    EC_KEY_get0_public_key(kex->ec));

  /* Shared secret */
  sftp_msg_write_mpint(&buf, &buflen, k);

  /* In OpenSSL 0.9.6, many of the EVP_Digest* functions returned void, not
   * int.  Without these ugly OpenSSL version preprocessor checks, the
   * compiler will error out with "void value not ignored as it ought to be".
   */

#if OPENSSL_VERSION_NUMBER >= 0x000907000L
  if (EVP_DigestInit(&ctx, kex->hash) != 1) {
    (void) pr_log_writefile(sftp_logfd, MOD_SFTP_VERSION,
      "error initializing message digest: %s", sftp_crypto_get_errors());
    BN_clear_free(kex->e);
    kex->e = NULL;
    pr_memscrub(ptr, bufsz);
    return NULL;
  }
#else
  EVP_DigestInit(&ctx, kex->hash);
#endif

#if OPENSSL_VERSION_NUMBER >= 0x000907000L
  if (EVP_DigestUpdate(&ctx, ptr, (bufsz - buflen)) != 1) {
    (void) pr_log_writefile(sftp_logfd, MOD_SFTP_VERSION,
      "error updating message digest: %s", sftp_crypto_get_errors());
    BN_clear_free(kex->e);
    kex->e = NULL;
    pr_memscrub(ptr, bufsz);
    return NULL;
  }
#else
  EVP_DigestUpdate(&ctx, ptr, (bufsz - buflen));
#endif

#if OPENSSL_VERSION_NUMBER >= 0x000907000L
  if (EVP_DigestFinal(&ctx, kex_digest_buf, hlen) != 1) {
    (void) pr_log_writefile(sftp_logfd, MOD_SFTP_VERSION,
      "error finalizing message digest: %s", sftp_crypto_get_errors());
    BN_clear_free(kex->e);
    kex->e = NULL;
    pr_memscrub(ptr, bufsz);
    return NULL;
  }
#else
  EVP_DigestFinal(&ctx, kex_digest_buf, hlen);
#endif

  BN_clear_free(kex->e);
  kex->e = NULL;
  pr_memscrub(ptr, bufsz);

  return kex_digest_buf;
}
#endif /* PR_USE_OPENSSL_ECC */

/* Make sure that the DH key we're generating is good enough. */
static int have_good_dh(DH *dh, BIGNUM *pub_key) {
  register unsigned int i;
  unsigned int nbits = 0;
  BIGNUM *tmp;

  if (pub_key->neg) {
    pr_trace_msg(trace_channel, 10,
      "DH public keys cannot have negative numbers");
    errno = EINVAL;
    return -1;
  }

  if (BN_cmp(pub_key, BN_value_one()) != 1) {
    pr_trace_msg(trace_channel, 10, "bad DH public key exponent (<= 1)");
    errno = EINVAL;
    return -1;
  }

  tmp = BN_new();
  if (!BN_sub(tmp, dh->p, BN_value_one()) ||
      BN_cmp(pub_key, tmp) != -1) {
    BN_clear_free(tmp);
    pr_trace_msg(trace_channel, 10, "bad DH public key (>= p-1)");
    errno = EINVAL;
    return -1;
  }

  BN_clear_free(tmp);

  for (i = 0; i <= BN_num_bits(pub_key); i++) {
    if (BN_is_bit_set(pub_key, i)) {
      nbits++;
    }
  }

  /* The number of bits set in the public key must be greater than one.
   * Otherwise, the public key will not hold up under scrutiny, not for
   * our needs.  (The OpenSSH client is picky about the DH public keys it
   * will accept as well, so this is necessary to pass OpenSSH's requirements).
   */
  if (nbits <= 1) {
    errno = EINVAL;
    return -1;
  }

  pr_trace_msg(trace_channel, 10, "good DH public key: %u bits set", nbits);
  return 0;
}

static int get_dh_nbits(struct sftp_kex *kex) {
  int dh_nbits = 0, dh_size = 0;
  const char *algo;
  const EVP_CIPHER *cipher;
  const EVP_MD *digest;

  algo = kex->session_names->c2s_encrypt_algo;
  cipher = sftp_crypto_get_cipher(algo, NULL, NULL);
  if (cipher != NULL) {
    int key_len;

    key_len = EVP_CIPHER_key_length(cipher);
    if (dh_size < key_len) {
      dh_size = key_len;
    }
  }

  algo = kex->session_names->s2c_encrypt_algo;
  cipher = sftp_crypto_get_cipher(algo, NULL, NULL);
  if (cipher != NULL) {
    int key_len;

    key_len = EVP_CIPHER_key_length(cipher);
    if (dh_size < key_len) {
      dh_size = key_len;
    }
  }

  algo = kex->session_names->c2s_mac_algo;
  digest = sftp_crypto_get_digest(algo, NULL);
  if (digest != NULL) {
    int mac_len;

    mac_len = EVP_MD_size(digest);
    if (dh_size < mac_len) {
      dh_size = mac_len;
    }
  }

  algo = kex->session_names->s2c_mac_algo;
  digest = sftp_crypto_get_digest(algo, NULL);
  if (digest != NULL) {
    int mac_len;

    mac_len = EVP_MD_size(digest);
    if (dh_size < mac_len) {
      dh_size = mac_len;
    }
  }

  /* We want to return bits, not bytes. */
  dh_nbits = dh_size * 8;

  pr_trace_msg(trace_channel, 8, "requesting DH size of %d bits", dh_nbits);
  return dh_nbits;
}

static int create_dh(struct sftp_kex *kex, int type) {
  unsigned int attempts = 0;
  int dh_nbits;
  DH *dh;

  if (type != SFTP_DH_GROUP1_SHA1 &&
      type != SFTP_DH_GROUP14_SHA1) {
    errno = EINVAL;
    return -1;
  }

  if (kex->dh) {
    if (kex->dh->p) {
      BN_clear_free(kex->dh->p);
      kex->dh->p = NULL;
    }

    if (kex->dh->g) {
      BN_clear_free(kex->dh->g);
      kex->dh->g = NULL;
    }

    if (kex->dh->priv_key) {
      BN_clear_free(kex->dh->priv_key);
      kex->dh->priv_key = NULL;
    }

    if (kex->dh->pub_key) {
      BN_clear_free(kex->dh->pub_key);
      kex->dh->pub_key = NULL;
    }

    DH_free(kex->dh);
    kex->dh = NULL;
  }

  dh_nbits = get_dh_nbits(kex);

  /* We have 10 attempts to make a DH key which passes muster. */
  while (attempts <= 10) {
    pr_signals_handle();

    attempts++;
    pr_trace_msg(trace_channel, 9, "attempt #%u to create a good DH key",
      attempts);

    dh = DH_new();
    if (!dh) {
      (void) pr_log_writefile(sftp_logfd, MOD_SFTP_VERSION,
        "error creating DH: %s", sftp_crypto_get_errors());
      return -1;
    }

    dh->p = BN_new();
    dh->g = BN_new();
    dh->priv_key = BN_new();
  
    if (type == SFTP_DH_GROUP1_SHA1) {
      if (BN_hex2bn(&dh->p, dh_group1_str) == 0) {
        (void) pr_log_writefile(sftp_logfd, MOD_SFTP_VERSION,
          "error setting DH (group1) P: %s", sftp_crypto_get_errors());
        DH_free(dh);
        return -1;
      }

    } else if (type == SFTP_DH_GROUP14_SHA1) {
      if (BN_hex2bn(&dh->p, dh_group14_str) == 0) {
        (void) pr_log_writefile(sftp_logfd, MOD_SFTP_VERSION,
          "error setting DH (group14) P: %s", sftp_crypto_get_errors());
        DH_free(dh);
        return -1;
      }
    }

    if (BN_hex2bn(&dh->g, "2") == 0) {
      (void) pr_log_writefile(sftp_logfd, MOD_SFTP_VERSION,
        "error setting DH G: %s", sftp_crypto_get_errors());
      DH_free(dh);
      return -1;
    }

    /* Generate a random private exponent of the desired size, in bits. */
    if (!BN_rand(dh->priv_key, dh_nbits, 0, 0)) {
      (void) pr_log_writefile(sftp_logfd, MOD_SFTP_VERSION,
        "error generating DH random key (%d bits): %s", dh_nbits,
        sftp_crypto_get_errors());
      DH_free(dh);
      return -1;
    }

    pr_trace_msg(trace_channel, 12, "generating DH key");
    if (DH_generate_key(dh) != 1) {
      (void) pr_log_writefile(sftp_logfd, MOD_SFTP_VERSION,
        "error generating DH key: %s", sftp_crypto_get_errors());
      DH_free(dh);
      return -1;
    }

    if (have_good_dh(dh, dh->pub_key) < 0) {
      DH_free(dh);
      continue;
    }

    kex->dh = dh;
    kex->hash = EVP_sha1();
    return 0;
  }

  errno = EPERM;
  return -1;
}

static int prepare_dh(struct sftp_kex *kex, int type) {
  DH *dh;

  if (type != SFTP_DH_GEX_SHA1 &&
      type != SFTP_DH_GEX_SHA256) {
    errno = EINVAL;
    return -1;
  }

  if (kex->dh) {
    if (kex->dh->p) {
      BN_clear_free(kex->dh->p);
      kex->dh->p = NULL;
    }

    if (kex->dh->g) {
      BN_clear_free(kex->dh->g);
      kex->dh->g = NULL;
    }

    if (kex->dh->priv_key) {
      BN_clear_free(kex->dh->priv_key);
      kex->dh->priv_key = NULL;
    }

    if (kex->dh->pub_key) {
      BN_clear_free(kex->dh->pub_key);
      kex->dh->pub_key = NULL;
    }

    DH_free(kex->dh);
    kex->dh = NULL;
  }

  dh = DH_new();
  if (!dh) {
    (void) pr_log_writefile(sftp_logfd, MOD_SFTP_VERSION,
      "error creating DH: %s", sftp_crypto_get_errors());
    return -1;
  }

  kex->dh = dh;

  if (type == SFTP_DH_GEX_SHA1) {
    kex->hash = EVP_sha1();

#if (OPENSSL_VERSION_NUMBER > 0x000907000L && defined(OPENSSL_FIPS)) || \
    (OPENSSL_VERSION_NUMBER > 0x000908000L)
  } else if (type == SFTP_DH_GEX_SHA256) {
    kex->hash = EVP_sha256();
#endif
  }

  return 0;
}

static int finish_dh(struct sftp_kex *kex) {
  unsigned int attempts = 0;
  int dh_nbits;

  dh_nbits = get_dh_nbits(kex);

  /* We have 10 attempts to make a DH key which passes muster. */
  while (attempts <= 10) {
    pr_signals_handle();

    attempts++;
    pr_trace_msg(trace_channel, 9, "attempt #%u to create a good DH key",
      attempts);

    kex->dh->priv_key = BN_new();
  
    /* Generate a random private exponent of the desired size, in bits. */
    if (!BN_rand(kex->dh->priv_key, dh_nbits, 0, 0)) {
      (void) pr_log_writefile(sftp_logfd, MOD_SFTP_VERSION,
        "error generating DH random key (%d bits): %s", dh_nbits,
        sftp_crypto_get_errors());
      return -1;
    }

    pr_trace_msg(trace_channel, 12, "generating DH key");
    if (DH_generate_key(kex->dh) != 1) {
      (void) pr_log_writefile(sftp_logfd, MOD_SFTP_VERSION,
        "error generating DH key: %s", sftp_crypto_get_errors());
      return -1;
    }

    if (have_good_dh(kex->dh, kex->e) < 0) {
      if (kex->dh->priv_key) {
        BN_clear_free(kex->dh->priv_key);
        kex->dh->priv_key = NULL;
      } 

      if (kex->dh->pub_key) {
        BN_clear_free(kex->dh->pub_key);
        kex->dh->pub_key = NULL;
      } 

      continue;
    }

    return 0;
  }

  errno = EPERM;
  return -1;
}

static int create_kexrsa(struct sftp_kex *kex, int type) {
  RSA *rsa = NULL;

  if (type != SFTP_KEXRSA_SHA1 &&
      type != SFTP_KEXRSA_SHA256) {
    errno = EINVAL;
    return -1;
  }

  if (kex->rsa) {
    RSA_free(kex->rsa);
    kex->rsa = NULL;
  }

  if (kex->rsa_encrypted) {
    pr_memscrub(kex->rsa_encrypted, kex->rsa_encrypted_len);
    kex->rsa_encrypted = NULL;
    kex->rsa_encrypted_len = 0;
  }

  if (type == SFTP_KEXRSA_SHA1) {
    BIGNUM *e = NULL;

#if OPENSSL_VERSION_NUMBER > 0x000908000L
    e = BN_new();
    if (e == NULL) {
      (void) pr_log_writefile(sftp_logfd, MOD_SFTP_VERSION,
        "error allocated BIGNUM: %s", sftp_crypto_get_errors());
      return -1;
    }

    if (BN_set_word(e, 17) != 1) {
      (void) pr_log_writefile(sftp_logfd, MOD_SFTP_VERSION,
        "error setting BIGNUM word: %s", sftp_crypto_get_errors());
      BN_free(e);
      return -1;
    }

    if (RSA_generate_key_ex(rsa, SFTP_KEXRSA_SHA1_SIZE, e, NULL) != 1) {
#else
    rsa = RSA_generate_key(SFTP_KEXRSA_SHA1_SIZE, 17, NULL, NULL);
    if (rsa == NULL) {
#endif /* OpenSSL version 0.9.8 and later */
      (void) pr_log_writefile(sftp_logfd, MOD_SFTP_VERSION,
        "error generating %u-bit RSA key: %s", SFTP_KEXRSA_SHA1_SIZE,
        sftp_crypto_get_errors());

      if (e != NULL) {
        BN_free(e);
      }

      return -1;
    }

    kex->hash = EVP_sha1();

#if (OPENSSL_VERSION_NUMBER > 0x000907000L && defined(OPENSSL_FIPS)) || \
    (OPENSSL_VERSION_NUMBER > 0x000908000L)
  } else if (type == SFTP_KEXRSA_SHA256) {
    BIGNUM *e = NULL;

#if OPENSSL_VERSION_NUMBER > 0x000908000L
    e = BN_new();
    if (e == NULL) {
      (void) pr_log_writefile(sftp_logfd, MOD_SFTP_VERSION,
        "error allocated BIGNUM: %s", sftp_crypto_get_errors());
      return -1;
    }

    if (BN_set_word(e, 65537) != 1) {
      (void) pr_log_writefile(sftp_logfd, MOD_SFTP_VERSION,
        "error setting BIGNUM word: %s", sftp_crypto_get_errors());
      BN_free(e);
      return -1;
    }

    if (RSA_generate_key_ex(rsa, SFTP_KEXRSA_SHA256_SIZE, e, NULL) != 1) {
#else
    rsa = RSA_generate_key(SFTP_KEXRSA_SHA256_SIZE, 65537, NULL, NULL);
    if (rsa == NULL) {
#endif /* OpenSSL version 0.9.8 and later */
      (void) pr_log_writefile(sftp_logfd, MOD_SFTP_VERSION,
        "error generating %u-bit RSA key: %s", SFTP_KEXRSA_SHA256_SIZE,
        sftp_crypto_get_errors());

      if (e != NULL) {
        BN_free(e);
      }

      return -1;
    }

    kex->hash = EVP_sha256();
#endif
  }

#if OPENSSL_VERSION_NUMBER < 0x0090702fL
  /* In OpenSSL-0.9.7a and later, RSA blinding is turned on by default.  Thus
   * if our OpenSSL is older than that, manually enable RSA blinding.
   */
  if (RSA_blinding_on(rsa, NULL) != 1) {
    (void) pr_log_writefile(sftp_logfd, MOD_SFTP_VERSION,
      "error enabling RSA blinding for generated key: %s",
      sftp_crypto_get_errors());

  } else {
    (void) pr_log_writefile(sftp_logfd, MOD_SFTP_VERSION,
      "RSA blinding enabled for generated key");
  }
#endif

  kex->rsa = rsa;
  return 0;
}

#ifdef PR_USE_OPENSSL_ECC
static int create_ecdh(struct sftp_kex *kex, int type) {
  EC_KEY *ec;
  int curve_nid = -1;
  char *curve_name = NULL;

  if (type != SFTP_ECDH_SHA256 &&
      type != SFTP_ECDH_SHA384 &&
      type != SFTP_ECDH_SHA512) {
    errno = EINVAL;
    return -1;
  }

  switch (type) {
    case SFTP_ECDH_SHA256:
      curve_nid = NID_X9_62_prime256v1;
      curve_name = "NID_X9_62_prime256v1";
      kex->hash = EVP_sha256();
      break;

    case SFTP_ECDH_SHA384:
      curve_nid = NID_secp384r1;
      curve_name = "NID_secp384r1";
      kex->hash = EVP_sha384();
      break;

    case SFTP_ECDH_SHA512:
      curve_nid = NID_secp521r1;
      curve_name = "NID_secp521r1";
      kex->hash = EVP_sha512();
      break;
  }

  ec = EC_KEY_new_by_curve_name(curve_nid);
  if (ec == NULL) {
    (void) pr_log_writefile(sftp_logfd, MOD_SFTP_VERSION,
      "error generating new ECC key using '%s': %s", curve_name,
      sftp_crypto_get_errors());
    return -1;
  }

  if (EC_KEY_generate_key(ec) != 1) {
    (void) pr_log_writefile(sftp_logfd, MOD_SFTP_VERSION,
      "error generating new ECC key: %s", sftp_crypto_get_errors());
    EC_KEY_free(ec);
    return -1;
  }

  kex->ec = ec;
  return 0;
}

static int finish_ecdh(struct sftp_kex *kex) {
  if (kex->ec) {
    EC_KEY_free(kex->ec); 
    kex->ec = NULL;
  }

  if (kex->client_point) {
    EC_POINT_clear_free(kex->client_point);
    kex->client_point = NULL;
  }

  return 0;
}

#endif /* PR_USE_OPENSSL_ECC */

static array_header *parse_namelist(pool *p, const char *names) {
  char *ptr;
  array_header *list;
  size_t names_len;

  list = make_array(p, 0, sizeof(const char *));

  names_len = strlen(names);
  if (names_len == 0) {
    return list;
  }

  ptr = memchr(names, ',', names_len);
  while (ptr != NULL) {
    char *elt;
    size_t elt_len;

    pr_signals_handle();

    elt_len = ptr - names;

    elt = palloc(p, elt_len + 1);
    memcpy(elt, names, elt_len);
    elt[elt_len] = '\0';

    *((const char **) push_array(list)) = elt;
    names = ++ptr;

    /* Add one for the ',' character we skipped over. */
    names_len -= (elt_len + 1);

    ptr = memchr(names, ',', names_len);
  }
  *((const char **) push_array(list)) = pstrdup(p, names);

  return list;
}

/* Given a name-list, return the first (i.e. preferred) name in the list. */
static const char *get_preferred_name(pool *p, const char *names) {
  register unsigned int i;

  /* Advance to the first comma, or NUL. */
  for (i = 0; names[i] && names[i] != ','; i++);
  
  if (names[i] == ',' ||
      names[i] == '\0') {
    char *pref;

    pref = pcalloc(p, i + 1);
    memcpy(pref, names, i);

    return pref;
  }

  /* This should never happen. */
  (void) pr_log_writefile(sftp_logfd, MOD_SFTP_VERSION,
    "unable to find preferred name in '%s'", names);
  return NULL;
}

/* Given name-lists from the client and server, find the first name from the
 * client list which appears on the server list.
 */
static const char *get_shared_name(pool *p, const char *c2s_names,
    const char *s2c_names) {
  register unsigned int i;
  const char *name = NULL, **client_names, **server_names;
  pool *tmp_pool;
  array_header *client_list, *server_list;

  tmp_pool = make_sub_pool(p);
  pr_pool_tag(tmp_pool, "SSH2 session shared name pool");

  client_list = parse_namelist(tmp_pool, c2s_names);
  client_names = (const char **) client_list->elts;

  server_list = parse_namelist(tmp_pool, s2c_names);
  server_names = (const char **) server_list->elts;

  for (i = 0; i < client_list->nelts; i++) {
    register unsigned int j;

    if (name)
      break;

    for (j = 0; j < server_list->nelts; j++) {
      if (strcmp(client_names[i], server_names[j]) == 0) {
        name = client_names[i];
        break;
      }
    }
  }

  name = pstrdup(p, name);
  destroy_pool(tmp_pool);

  return name;
}

/* Note that in this default list of key exchange algorithms, one of the
 * REQUIRED algorithms is conspicuously absent:
 *
 *   diffie-hellman-group1-sha1
 *
 * This exchange has a weak hardcoded DH group, and will thus only be used
 * if explicitly requested via SFTPKeyExchanges, or if the AllowWeakDH
 * SFTPOption is used.
 */
static const char *kex_exchanges[] = {
#ifdef PR_USE_OPENSSL_ECC
  "ecdh-sha2-nistp256",
  "ecdh-sha2-nistp384",
  "ecdh-sha2-nistp521",
#endif /* PR_USE_OPENSSL_ECC */

#if (OPENSSL_VERSION_NUMBER > 0x000907000L && defined(OPENSSL_FIPS)) || \
    (OPENSSL_VERSION_NUMBER > 0x000908000L)
  "diffie-hellman-group-exchange-sha256",
#endif
  "diffie-hellman-group-exchange-sha1",
  "diffie-hellman-group14-sha1",

#if 0
/* We cannot currently support rsa2048-sha256, since it requires support
 * for PKCS#1 v2.1 (RFC3447).  OpenSSL only supports PKCS#1 v2.0 (RFC2437)
 * at present, which only allows EME-OAEP using SHA1.  v2.1 allows for
 * using other message digests, e.g. SHA256, for EME-OAEP.
 */
#if (OPENSSL_VERSION_NUMBER > 0x000907000L && defined(OPENSSL_FIPS)) || \
    (OPENSSL_VERSION_NUMBER > 0x000908000L)
  "rsa2048-sha256",
#endif
#endif

  "rsa1024-sha1",
  NULL,
};

static const char *get_kexinit_exchange_list(pool *p) {
  char *res = "";
  config_rec *c;

  c = find_config(main_server->conf, CONF_PARAM, "SFTPKeyExchanges", FALSE);
  if (c) {
    res = pstrdup(p, c->argv[0]);

  } else {
    register unsigned int i;

    for (i = 0; kex_exchanges[i]; i++) {
      res = pstrcat(p, res, *res ? "," : "", pstrdup(p, kex_exchanges[i]),
        NULL);
    }

    if (sftp_opts & SFTP_OPT_ALLOW_WEAK_DH) {
      /* The hardcoded group for this exchange is rather weak in the face of
       * the "Logjam" vulnerability (see https://weakdh.org).  Thus it is
       * only appended to the end of the default exchanges if the AllowWeakDH
       * SFTPOption is in effect.
       */
      res = pstrcat(p, res, ",", pstrdup(p, "diffie-hellman-group1-sha1"),
        NULL);
    }
  }

  return res;
}

static const char *get_kexinit_hostkey_algo_list(pool *p) {
#ifdef PR_USE_OPENSSL_ECC
  int *nids = NULL, res;
#endif /* PR_USE_OPENSSL_ECC */
  char *list = "";

  /* Our list of supported hostkey algorithms depends on the hostkeys
   * that have been configured.  Show a preference for RSA over DSA,
   * and ECDSA over both RSA and DSA.
   *
   * XXX Should this be configurable later?
   */

#ifdef PR_USE_OPENSSL_ECC
  res = sftp_keys_have_ecdsa_hostkey(p, &nids);
  if (res > 0) {
    register unsigned int i;

    for (i = 0; i < res; i++) {
      char *algo_name = NULL;

      switch (nids[i]) {
        case NID_X9_62_prime256v1:
          algo_name = "ecdsa-sha2-nistp256";
          break;

        case NID_secp384r1:
          algo_name = "ecdsa-sha2-nistp384";
          break;

        case NID_secp521r1:
          algo_name = "ecdsa-sha2-nistp521";
          break;

        default:
          (void) pr_log_writefile(sftp_logfd, MOD_SFTP_VERSION,
            "unknown/unsupported ECDSA NID %d, skipping", nids[i]);
          break;
      }

      if (algo_name != NULL) {
        list = pstrcat(p, list, *list ? "," : "", algo_name, NULL);
      }
    }
  }
#endif /* PR_USE_OPENSSL_ECC */

  if (sftp_keys_have_rsa_hostkey() == 0) {
    list = pstrcat(p, list, *list ? "," : "", "ssh-rsa", NULL);
  }

  if (sftp_keys_have_dsa_hostkey() == 0) {
    list = pstrcat(p, list, *list ? "," : "", "ssh-dss", NULL);
  } 

  return list;
}

static struct sftp_kex *create_kex(pool *p) {
  struct sftp_kex *kex;
  const char *list;
  config_rec *c;
  pool *tmp_pool;

  tmp_pool = make_sub_pool(p);
  pr_pool_tag(tmp_pool, "Kex KEXINIT Pool");

  kex = pcalloc(tmp_pool, sizeof(struct sftp_kex));
  kex->pool = tmp_pool;
  kex->client_version = kex_client_version;
  kex->server_version = kex_server_version;
  kex->client_names = pcalloc(kex->pool, sizeof(struct sftp_kex_names));
  kex->server_names = pcalloc(kex->pool, sizeof(struct sftp_kex_names));
  kex->session_names = pcalloc(kex->pool, sizeof(struct sftp_kex_names));
  kex->use_hostkey_type = SFTP_KEY_UNKNOWN;
  kex->dh = NULL;
  kex->e = NULL;
  kex->hash = NULL;
  kex->k = NULL;
  kex->h = NULL;
  kex->hlen = 0;
  kex->rsa = NULL;
  kex->rsa_encrypted = NULL;
  kex->rsa_encrypted_len = 0;

  list = get_kexinit_exchange_list(kex->pool);
  kex->server_names->kex_algo = list;

  list = get_kexinit_hostkey_algo_list(kex->pool);
  kex->server_names->server_hostkey_algo = list;

  list = sftp_crypto_get_kexinit_cipher_list(kex->pool);
  kex->server_names->c2s_encrypt_algo = list;
  kex->server_names->s2c_encrypt_algo = list;

  list = sftp_crypto_get_kexinit_digest_list(kex->pool);
  kex->server_names->c2s_mac_algo = list;
  kex->server_names->s2c_mac_algo = list;

  c = find_config(main_server->conf, CONF_PARAM, "SFTPCompression", FALSE);
  if (c) {
    int comp_mode;

    comp_mode = *((int *) c->argv[0]);

    switch (comp_mode) {
      case 2:
        /* Advertise that we support OpenSSH's "delayed" compression mode. */
        kex->server_names->c2s_comp_algo = "zlib@openssh.com,zlib,none";
        kex->server_names->s2c_comp_algo = "zlib@openssh.com,zlib,none";
        break;

      case 1:
        kex->server_names->c2s_comp_algo = "zlib,none";
        kex->server_names->s2c_comp_algo = "zlib,none";
        break;

      default:
        kex->server_names->c2s_comp_algo = "none";
        kex->server_names->s2c_comp_algo = "none";
        break;
    }

  } else {
    kex->server_names->c2s_comp_algo = "none";
    kex->server_names->s2c_comp_algo = "none";
  }

#ifdef PR_USE_NLS
  c = find_config(main_server->conf, CONF_PARAM, "SFTPLanguages", FALSE);
  if (c) {
    /* XXX Need to implement functionality here. */

  } else {
    kex->server_names->c2s_lang = "en_US";
    kex->server_names->s2c_lang = "en_US";
  }
#else
  kex->server_names->c2s_lang = "";
  kex->server_names->s2c_lang = "";
#endif /* !PR_USE_NLS */

  return kex;
}

static void destroy_kex(struct sftp_kex *kex) {
  if (kex) {
    if (kex->dh) {
      if (kex->dh->p) {
        BN_clear_free(kex->dh->p);
        kex->dh->p = NULL;
      }

      if (kex->dh->g) {
        BN_clear_free(kex->dh->g);
        kex->dh->g = NULL;
      }

      DH_free(kex->dh);
      kex->dh = NULL;
    }

    if (kex->rsa) {
      RSA_free(kex->rsa);
      kex->rsa = NULL;
    }

    if (kex->rsa_encrypted) {
      pr_memscrub(kex->rsa_encrypted, kex->rsa_encrypted_len);
      kex->rsa_encrypted = NULL;
      kex->rsa_encrypted_len = 0;
    }

    if (kex->e) {
      BN_clear_free(kex->e);
      kex->e = NULL;
    }

    if (kex->k) {
      BN_clear_free(kex->k);
      kex->k = NULL;
    }

    if (kex->hlen > 0) {
      pr_memscrub((char *) kex->h, kex->hlen);
      kex->hlen = 0;
    }

    if (kex->pool) {
      destroy_pool(kex->pool);
      kex->pool = NULL;
    }
  }

  kex_first_kex = kex_rekey_kex = NULL;
}

static int setup_kex_algo(struct sftp_kex *kex, const char *algo) {

  if (strncmp(algo, "diffie-hellman-group1-sha1", 27) == 0) {
    if (create_dh(kex, SFTP_DH_GROUP1_SHA1) < 0) {
      (void) pr_log_writefile(sftp_logfd, MOD_SFTP_VERSION,
        "error using '%s' as the key exchange algorithm: %s", algo,
        strerror(errno));
      return -1;
    }

    kex->session_names->kex_algo = algo;
    return 0;

  } else if (strncmp(algo, "diffie-hellman-group14-sha1", 28) == 0) {
    if (create_dh(kex, SFTP_DH_GROUP14_SHA1) < 0) {
      (void) pr_log_writefile(sftp_logfd, MOD_SFTP_VERSION,
        "error using '%s' as the key exchange algorithm: %s", algo,
        strerror(errno));
      return -1;
    }

    kex->session_names->kex_algo = algo;
    return 0;

  } else if (strncmp(algo, "diffie-hellman-group-exchange-sha1", 35) == 0) {
    if (prepare_dh(kex, SFTP_DH_GEX_SHA1) < 0) {
      (void) pr_log_writefile(sftp_logfd, MOD_SFTP_VERSION,
        "error using '%s' as the key exchange algorithm: %s", algo,
        strerror(errno));
      return -1;
    }

    kex->session_names->kex_algo = algo;
    kex->use_gex = TRUE;
    return 0;

  } else if (strncmp(algo, "rsa1024-sha1", 13) == 0) {
    if (create_kexrsa(kex, SFTP_KEXRSA_SHA1) < 0) {
      (void) pr_log_writefile(sftp_logfd, MOD_SFTP_VERSION,
        "error using '%s' as the key exchange algorithm: %s", algo,
        strerror(errno));
      return -1;
    }

    kex->session_names->kex_algo = algo;
    kex->use_kexrsa = TRUE;
    return 0;

#if (OPENSSL_VERSION_NUMBER > 0x000907000L && defined(OPENSSL_FIPS)) || \
    (OPENSSL_VERSION_NUMBER > 0x000908000L)
  } else if (strncmp(algo, "diffie-hellman-group-exchange-sha256", 37) == 0) {
    if (prepare_dh(kex, SFTP_DH_GEX_SHA256) < 0) {
      (void) pr_log_writefile(sftp_logfd, MOD_SFTP_VERSION,
        "error using '%s' as the key exchange algorithm: %s", algo,
        strerror(errno));
      return -1;
    }

    kex->session_names->kex_algo = algo;
    kex->use_gex = TRUE;
    return 0;

  } else if (strncmp(algo, "rsa2048-sha256", 15) == 0) {
    if (create_kexrsa(kex, SFTP_KEXRSA_SHA256) < 0) {
      (void) pr_log_writefile(sftp_logfd, MOD_SFTP_VERSION,
        "error using '%s' as the key exchange algorithm: %s", algo,
        strerror(errno));
      return -1;
    }

    kex->session_names->kex_algo = algo;
    kex->use_kexrsa = TRUE;
    return 0;
#endif

#ifdef PR_USE_OPENSSL_ECC
  } else if (strncmp(algo, "ecdh-sha2-nistp256", 19) == 0) {
    if (create_ecdh(kex, SFTP_ECDH_SHA256) < 0) {
      (void) pr_log_writefile(sftp_logfd, MOD_SFTP_VERSION,
        "error using '%s' as the key exchange algorithm: %s", algo,
        strerror(errno));
      return -1;
    }

    kex->session_names->kex_algo = algo;
    kex->use_ecdh = TRUE;
    return 0;

  } else if (strncmp(algo, "ecdh-sha2-nistp384", 19) == 0) {
    if (create_ecdh(kex, SFTP_ECDH_SHA384) < 0) {
      (void) pr_log_writefile(sftp_logfd, MOD_SFTP_VERSION,
        "error using '%s' as the key exchange algorithm: %s", algo,
        strerror(errno));
      return -1;
    }

    kex->session_names->kex_algo = algo;
    kex->use_ecdh = TRUE;
    return 0;

  } else if (strncmp(algo, "ecdh-sha2-nistp521", 19) == 0) {
    if (create_ecdh(kex, SFTP_ECDH_SHA512) < 0) {
      (void) pr_log_writefile(sftp_logfd, MOD_SFTP_VERSION,
        "error using '%s' as the key exchange algorithm: %s", algo,
        strerror(errno));
      return -1;
    }

    kex->session_names->kex_algo = algo;
    kex->use_ecdh = TRUE;
    return 0;

#endif /* PR_USE_OPENSSL_ECC */
  }

  (void) pr_log_writefile(sftp_logfd, MOD_SFTP_VERSION,
    "unsupported key exchange algorithm '%s'", algo);
  errno = EINVAL;
  return -1;
}

static int setup_hostkey_algo(struct sftp_kex *kex, const char *algo) {
  kex->session_names->server_hostkey_algo = (char *) algo;

  if (strncmp(algo, "ssh-dss", 8) == 0) {
    kex->use_hostkey_type = SFTP_KEY_DSA;
    return 0;
  }

  if (strncmp(algo, "ssh-rsa", 8) == 0) {
    kex->use_hostkey_type = SFTP_KEY_RSA;
    return 0;
  }

#ifdef PR_USE_OPENSSL_ECC
  if (strncmp(algo, "ecdsa-sha2-nistp256", 20) == 0) {
    kex->use_hostkey_type = SFTP_KEY_ECDSA_256;
    return 0;
  }

  if (strncmp(algo, "ecdsa-sha2-nistp384", 20) == 0) {
    kex->use_hostkey_type = SFTP_KEY_ECDSA_384;
    return 0;
  }

  if (strncmp(algo, "ecdsa-sha2-nistp521", 20) == 0) {
    kex->use_hostkey_type = SFTP_KEY_ECDSA_521;
    return 0;
  }
#endif /* PR_USE_OPENSSL_ECC */

  /* XXX Need to handle "x509v3-ssh-dss", "x509v3-ssh-rsa", "x509v3-sign"
   * algorithms here.
   */

  errno = EINVAL;
  return -1;
}

static int setup_c2s_encrypt_algo(struct sftp_kex *kex, const char *algo) {
  if (sftp_cipher_set_read_algo(algo) < 0) {
    return -1;
  }

  kex->session_names->c2s_encrypt_algo = algo;
  return 0;
}

static int setup_s2c_encrypt_algo(struct sftp_kex *kex, const char *algo) {
  if (sftp_cipher_set_write_algo(algo) < 0) {
    return -1;
  }

  kex->session_names->s2c_encrypt_algo = algo;
  return 0;
}

static int setup_c2s_mac_algo(struct sftp_kex *kex, const char *algo) {
  if (sftp_mac_set_read_algo(algo) < 0) {
    return -1;
  }

  kex->session_names->c2s_mac_algo = algo;
  return 0;
}

static int setup_s2c_mac_algo(struct sftp_kex *kex, const char *algo) {
  if (sftp_mac_set_write_algo(algo) < 0) {
    return -1;
  }

  kex->session_names->s2c_mac_algo = algo;
  return 0;
}

static int setup_c2s_comp_algo(struct sftp_kex *kex, const char *algo) {
  if (sftp_compress_set_read_algo(algo) < 0) {
    return -1;
  }

  kex->session_names->c2s_comp_algo = algo;
  return 0;
}

static int setup_s2c_comp_algo(struct sftp_kex *kex, const char *algo) {
  if (sftp_compress_set_write_algo(algo) < 0) {
    return -1;
  }

  kex->session_names->s2c_comp_algo = algo;
  return 0;
}

static int setup_c2s_lang(struct sftp_kex *kex, const char *lang) {
  /* XXX Need to implement the functionality here. */
  kex->session_names->c2s_lang = lang;
  return 0;
}

static int setup_s2c_lang(struct sftp_kex *kex, const char *lang) {
  /* XXX Need to implement the functionality here. */
  kex->session_names->s2c_lang = lang;
  return 0;
}

static int get_session_names(struct sftp_kex *kex, int *correct_guess) {
  const char *kex_algo, *shared, *client_list, *server_list;
  const char *client_pref, *server_pref;
  pool *tmp_pool;

  tmp_pool = make_sub_pool(kex->pool);
  pr_pool_tag(tmp_pool, "SSH2 session shared name pool");

  client_list = kex->client_names->kex_algo;
  server_list = kex->server_names->kex_algo;

  pr_trace_msg(trace_channel, 8, "client-sent key exchange algorithms: %s",
    client_list);
  pr_trace_msg(trace_channel, 8, "server-sent key exchange algorithms: %s",
    server_list);

  client_pref = get_preferred_name(tmp_pool, client_list);
  server_pref = get_preferred_name(tmp_pool, server_list);

  /* Did the client correctly guess at the key exchange algorithm that
   * we would list first in our server list, if it says it sent
   * a guess KEX packet?
   */

  if (kex->first_kex_follows == TRUE &&
      *correct_guess == TRUE &&
      client_pref != NULL &&
      server_pref != NULL) {

    if (strcmp(client_pref, server_pref) != 0) {
      *correct_guess = FALSE;

      pr_trace_msg(trace_channel, 7,
        "client incorrectly guessed key exchange algorithm '%s'", client_pref);

    } else {
      pr_trace_msg(trace_channel, 7,
        "client correctly guessed key exchange algorithm '%s'", server_pref);
    }
  }

<<<<<<< HEAD
  kex_algo = get_shared_name(kex_pool, client_list, server_list);
  if (kex_algo != NULL) {
    /* Unlike the following algorithms, we wait to setup the chosen kex algo
     * until the end.  Why?  The kex algo setup may require knowledge of the
     * ciphers chosen for encryption, MAC, etc (Bug#4097).
     */
=======
  shared = get_shared_name(kex->pool, client_list, server_list);
  if (shared) {
    if (setup_kex_algo(kex, shared) < 0) {
      destroy_pool(tmp_pool);
      return -1;
    }

>>>>>>> 98541b4a
    (void) pr_log_writefile(sftp_logfd, MOD_SFTP_VERSION,
      " + Session key exchange: %s", kex_algo);
    pr_trace_msg(trace_channel, 20, "session key exchange algorithm: %s",
      kex_algo);

  } else {
    (void) pr_log_writefile(sftp_logfd, MOD_SFTP_VERSION,
      "no shared key exchange algorithm found (client sent '%s', server sent "
      "'%s')", client_list, server_list);
    destroy_pool(tmp_pool);
    return -1;
  }

  client_list = kex->client_names->server_hostkey_algo;
  server_list = kex->server_names->server_hostkey_algo;

  pr_trace_msg(trace_channel, 8,
    "client-sent host key algorithms: %s", client_list);
  pr_trace_msg(trace_channel, 8,
    "server-sent host key algorithms: %s", server_list);

<<<<<<< HEAD
  shared = get_shared_name(kex_pool, client_list, server_list);
  if (shared != NULL) {
=======
  shared = get_shared_name(kex->pool, client_list, server_list);
  if (shared) {
>>>>>>> 98541b4a
    if (setup_hostkey_algo(kex, shared) < 0) {
      destroy_pool(tmp_pool);
      return -1;
    }

    (void) pr_log_writefile(sftp_logfd, MOD_SFTP_VERSION,
      " + Session server hostkey: %s", shared);
    pr_trace_msg(trace_channel, 20, "session server hostkey algorithm: %s",
      shared);

  } else {
    (void) pr_log_writefile(sftp_logfd, MOD_SFTP_VERSION,
      "no shared server hostkey algorithm found (client sent '%s', server sent "
      "'%s'", client_list, server_list);
    destroy_pool(tmp_pool);
    return -1;
  }

  client_list = kex->client_names->c2s_encrypt_algo;
  server_list = kex->server_names->c2s_encrypt_algo;

  pr_trace_msg(trace_channel, 8, "client-sent client encryption algorithms: %s",
    client_list);
  pr_trace_msg(trace_channel, 8, "server-sent client encryption algorithms: %s",
    server_list);

<<<<<<< HEAD
  shared = get_shared_name(kex_pool, client_list, server_list);
  if (shared != NULL) {
=======
  shared = get_shared_name(kex->pool, client_list, server_list);
  if (shared) {
>>>>>>> 98541b4a
    if (setup_c2s_encrypt_algo(kex, shared) < 0) {
      destroy_pool(tmp_pool);
      return -1;
    }

    (void) pr_log_writefile(sftp_logfd, MOD_SFTP_VERSION,
      " + Session client-to-server encryption: %s", shared);
    pr_trace_msg(trace_channel, 20,
      "session client-to-server encryption algorithm: %s", shared);

  } else {
    (void) pr_log_writefile(sftp_logfd, MOD_SFTP_VERSION,
      "no shared client-to-server encryption algorithm found (client sent '%s',"
      " server sent '%s')", client_list, server_list);
    destroy_pool(tmp_pool);
    return -1;
  }

  client_list = kex->client_names->s2c_encrypt_algo;
  server_list = kex->server_names->s2c_encrypt_algo;

  pr_trace_msg(trace_channel, 8, "client-sent server encryption algorithms: %s",
    client_list);
  pr_trace_msg(trace_channel, 8, "server-sent server encryption algorithms: %s",
    server_list);

<<<<<<< HEAD
  shared = get_shared_name(kex_pool, client_list, server_list);
  if (shared != NULL) {
=======
  shared = get_shared_name(kex->pool, client_list, server_list);
  if (shared) {
>>>>>>> 98541b4a
    if (setup_s2c_encrypt_algo(kex, shared) < 0) {
      destroy_pool(tmp_pool);
      return -1;
    }

    (void) pr_log_writefile(sftp_logfd, MOD_SFTP_VERSION,
      " + Session server-to-client encryption: %s", shared);
    pr_trace_msg(trace_channel, 20,
      "session server-to-client encryption algorithm: %s", shared);

  } else {
    (void) pr_log_writefile(sftp_logfd, MOD_SFTP_VERSION,
      "no shared server-to-client encryption algorithm found (client sent '%s',"
      " server sent '%s')", client_list, server_list);
    destroy_pool(tmp_pool);
    return -1;
  }

  client_list = kex->client_names->c2s_mac_algo;
  server_list = kex->server_names->c2s_mac_algo;

  pr_trace_msg(trace_channel, 8, "client-sent client MAC algorithms: %s",
    client_list);
  pr_trace_msg(trace_channel, 8, "server-sent client MAC algorithms: %s",
    server_list);

<<<<<<< HEAD
  shared = get_shared_name(kex_pool, client_list, server_list);
  if (shared != NULL) {
=======
  shared = get_shared_name(kex->pool, client_list, server_list);
  if (shared) {
>>>>>>> 98541b4a
    if (setup_c2s_mac_algo(kex, shared) < 0) {
      destroy_pool(tmp_pool);
      return -1;
    }

    (void) pr_log_writefile(sftp_logfd, MOD_SFTP_VERSION,
      " + Session client-to-server MAC: %s", shared);
    pr_trace_msg(trace_channel, 20,
      "session client-to-server MAC algorithm: %s", shared);

  } else {
    (void) pr_log_writefile(sftp_logfd, MOD_SFTP_VERSION,
      "no shared client-to-server MAC algorithm found (client sent '%s', "
      "server sent '%s')", client_list, server_list);
    destroy_pool(tmp_pool);
    return -1;
  }

  client_list = kex->client_names->s2c_mac_algo;
  server_list = kex->server_names->s2c_mac_algo;

  pr_trace_msg(trace_channel, 8, "client-sent server MAC algorithms: %s",
    client_list);
  pr_trace_msg(trace_channel, 8, "server-sent server MAC algorithms: %s",
    server_list);

<<<<<<< HEAD
  shared = get_shared_name(kex_pool, client_list, server_list);
  if (shared != NULL) {
=======
  shared = get_shared_name(kex->pool, client_list, server_list);
  if (shared) {
>>>>>>> 98541b4a
    if (setup_s2c_mac_algo(kex, shared) < 0) {
      destroy_pool(tmp_pool);
      return -1;
    }

    (void) pr_log_writefile(sftp_logfd, MOD_SFTP_VERSION,
      " + Session server-to-client MAC: %s", shared);
    pr_trace_msg(trace_channel, 20,
      "session server-to-client MAC algorithm: %s", shared);

  } else {
    (void) pr_log_writefile(sftp_logfd, MOD_SFTP_VERSION,
      "no shared server-to-client MAC algorithm found (client sent '%s', "
      "server sent '%s')", client_list, server_list);
    destroy_pool(tmp_pool);
    return -1;
  }

  client_list = kex->client_names->c2s_comp_algo;
  server_list = kex->server_names->c2s_comp_algo;

  pr_trace_msg(trace_channel, 8,
    "client-sent client compression algorithms: %s", client_list);
  pr_trace_msg(trace_channel, 8,
    "server-sent client compression algorithms: %s", server_list);

<<<<<<< HEAD
  shared = get_shared_name(kex_pool, client_list, server_list);
  if (shared != NULL) {
=======
  shared = get_shared_name(kex->pool, client_list, server_list);
  if (shared) {
>>>>>>> 98541b4a
    if (setup_c2s_comp_algo(kex, shared) < 0) {
      destroy_pool(tmp_pool);
      return -1;
    }

    (void) pr_log_writefile(sftp_logfd, MOD_SFTP_VERSION,
      " + Session client-to-server compression: %s", shared);
    pr_trace_msg(trace_channel, 20,
      "session client-to-server compression algorithm: %s", shared);

  } else {
    (void) pr_log_writefile(sftp_logfd, MOD_SFTP_VERSION,
      "no shared client-to-server compression algorithm found (client sent "
      "'%s', server sent '%s'", client_list, server_list);
    destroy_pool(tmp_pool);
    return -1;
  }

  client_list = kex->client_names->s2c_comp_algo;
  server_list = kex->server_names->s2c_comp_algo;

  pr_trace_msg(trace_channel, 8,
    "client-sent server compression algorithms: %s", client_list);
  pr_trace_msg(trace_channel, 8,
    "server-sent server compression algorithms: %s", server_list);

<<<<<<< HEAD
  shared = get_shared_name(kex_pool, client_list, server_list);
  if (shared != NULL) {
=======
  shared = get_shared_name(kex->pool, client_list, server_list);
  if (shared) {
>>>>>>> 98541b4a
    if (setup_s2c_comp_algo(kex, shared) < 0) {
      destroy_pool(tmp_pool);
      return -1;
    }

    (void) pr_log_writefile(sftp_logfd, MOD_SFTP_VERSION,
      " + Session server-to-client compression: %s", shared);
    pr_trace_msg(trace_channel, 20,
      "session server-to-client compression algorithm: %s", shared);

  } else {
    (void) pr_log_writefile(sftp_logfd, MOD_SFTP_VERSION,
      "no shared server-to-client compression algorithm found (client sent "
      "'%s', server sent '%s'", client_list, server_list);
    destroy_pool(tmp_pool);
    return -1;
  }

  client_list = kex->client_names->c2s_lang;
  server_list = kex->server_names->c2s_lang;

  pr_trace_msg(trace_channel, 8,
    "client-sent client languages: %s", client_list);
  pr_trace_msg(trace_channel, 8,
    "server-sent client languages: %s", client_list);

<<<<<<< HEAD
  shared = get_shared_name(kex_pool, client_list, server_list);
  if (shared != NULL) {
=======
  shared = get_shared_name(kex->pool, client_list, server_list);
  if (shared) {
>>>>>>> 98541b4a
    if (setup_c2s_lang(kex, shared) < 0) {
      destroy_pool(tmp_pool);
      return -1;
    }

    (void) pr_log_writefile(sftp_logfd, MOD_SFTP_VERSION,
      " + Session client-to-server language: %s", shared);
    pr_trace_msg(trace_channel, 20,
      "session client-to-server language: %s", shared);

/* XXX Do not error out if there are no shared languages yet. */
#if 0
  } else {
    (void) pr_log_writefile(sftp_logfd, MOD_SFTP_VERSION,
      "no shared client-to-server language found (client sent '%s', server "
      "sent '%s'", client_list, server_list);
    destroy_pool(tmp_pool);
    return -1;
#endif
  }

  client_list = kex->client_names->s2c_lang;
  server_list = kex->server_names->s2c_lang;

  pr_trace_msg(trace_channel, 8,
    "client-sent server languages: %s", client_list);
  pr_trace_msg(trace_channel, 8,
    "server-sent server languages: %s", client_list);

<<<<<<< HEAD
  shared = get_shared_name(kex_pool, client_list, server_list);
  if (shared != NULL) {
=======
  shared = get_shared_name(kex->pool, client_list, server_list);
  if (shared) {
>>>>>>> 98541b4a
    if (setup_s2c_lang(kex, shared) < 0) {
      destroy_pool(tmp_pool);
      return -1;
    }

    (void) pr_log_writefile(sftp_logfd, MOD_SFTP_VERSION,
      " + Session server-to-client language: %s", shared);
    pr_trace_msg(trace_channel, 20,
      "session server-to-client language: %s", shared);

/* XXX Do not error out if there are no shared languages yet. */
#if 0
  } else {
    (void) pr_log_writefile(sftp_logfd, MOD_SFTP_VERSION,
      "no shared server-to-client language found (client sent '%s', server "
      "sent '%s'", client_list, server_list);
    destroy_pool(tmp_pool);
    return -1;
#endif
  }

  /* Now that we've finished setting up the other bits, we can set up the
   * kex algo.
   */
  if (setup_kex_algo(kex, kex_algo) < 0) {
    destroy_pool(tmp_pool);
    return -1;
  }

  destroy_pool(tmp_pool);
  return 0;
}

static int read_kexinit(struct ssh2_packet *pkt, struct sftp_kex *kex) {
  unsigned char *buf;
  char *list;
  uint32_t buflen;

  buf = pkt->payload;
  buflen = pkt->payload_len;

  /* Make a copy of the payload for later. */
  kex->client_kexinit_payload = palloc(kex->pool, pkt->payload_len);
  kex->client_kexinit_payload_len = pkt->payload_len;
  memcpy(kex->client_kexinit_payload, pkt->payload, pkt->payload_len);

  /* Read the cookie, which is a mandated length of 16 bytes. */
  (void) sftp_msg_read_data(pkt->pool, &buf, &buflen, 16);

  list = sftp_msg_read_string(kex->pool, &buf, &buflen);
  kex->client_names->kex_algo = list;

  list = sftp_msg_read_string(kex->pool, &buf, &buflen);
  kex->client_names->server_hostkey_algo = list;

  list = sftp_msg_read_string(kex->pool, &buf, &buflen);
  kex->client_names->c2s_encrypt_algo = list;

  list = sftp_msg_read_string(kex->pool, &buf, &buflen);
  kex->client_names->s2c_encrypt_algo = list;

  list = sftp_msg_read_string(kex->pool, &buf, &buflen);
  kex->client_names->c2s_mac_algo = list;

  list = sftp_msg_read_string(kex->pool, &buf, &buflen);
  kex->client_names->s2c_mac_algo = list;

  list = sftp_msg_read_string(kex->pool, &buf, &buflen);
  kex->client_names->c2s_comp_algo = list;

  list = sftp_msg_read_string(kex->pool, &buf, &buflen);
  kex->client_names->s2c_comp_algo = list;

  /* Client-to-server languages */
  list = sftp_msg_read_string(kex->pool, &buf, &buflen);
  kex->client_names->c2s_lang = list;

  /* Server-to-client languages */
  list = sftp_msg_read_string(kex->pool, &buf, &buflen);
  kex->client_names->s2c_lang = list;

  /* Read the "first kex packet follows" byte */
  kex->first_kex_follows = sftp_msg_read_bool(pkt->pool, &buf, &buflen);

  pr_trace_msg(trace_channel, 3, "first kex packet follows = %s",
    kex->first_kex_follows ? "true" : "false");

  /* Reserved flags */
  (void) sftp_msg_read_int(pkt->pool, &buf, &buflen);

  return 0;
}

static int write_kexinit(struct ssh2_packet *pkt, struct sftp_kex *kex) {
  unsigned char cookie[16];
  unsigned char *buf, *ptr;
  const char *list;
  uint32_t bufsz, buflen;

  /* XXX Always have empty language lists; we really don't care. */
  const char *langs = "";

  bufsz = buflen = sizeof(char) +
    sizeof(cookie) +
    sizeof(uint32_t) + strlen(kex->server_names->kex_algo) +
    sizeof(uint32_t) + strlen(kex->server_names->server_hostkey_algo) +
    sizeof(uint32_t) + strlen(kex->server_names->c2s_encrypt_algo) +
    sizeof(uint32_t) + strlen(kex->server_names->s2c_encrypt_algo) +
    sizeof(uint32_t) + strlen(kex->server_names->c2s_mac_algo) +
    sizeof(uint32_t) + strlen(kex->server_names->s2c_mac_algo) +
    sizeof(uint32_t) + strlen(kex->server_names->c2s_comp_algo) +
    sizeof(uint32_t) + strlen(kex->server_names->s2c_comp_algo) +
    sizeof(uint32_t) + strlen(langs) +
    sizeof(uint32_t) + strlen(langs) +
    sizeof(char) +
    sizeof(uint32_t);

  ptr = buf = pcalloc(pkt->pool, bufsz);

  sftp_msg_write_byte(&buf, &buflen, SFTP_SSH2_MSG_KEXINIT);

  /* Try first to use cryptographically secure bytes for the cookie.
   * If that fails (e.g. if the PRNG hasn't been seeded well), use
   * pseudo-cryptographically secure bytes.
   */
  memset(cookie, 0, sizeof(cookie));
  if (RAND_bytes(cookie, sizeof(cookie)) != 1) {
    RAND_pseudo_bytes(cookie, sizeof(cookie));
  }

  sftp_msg_write_data(&buf, &buflen, cookie, sizeof(cookie), FALSE);

  list = kex->server_names->kex_algo;
  sftp_msg_write_string(&buf, &buflen, list);

  list = kex->server_names->server_hostkey_algo;
  sftp_msg_write_string(&buf, &buflen, list);

  list = kex->server_names->c2s_encrypt_algo;
  sftp_msg_write_string(&buf, &buflen, list);

  list = kex->server_names->s2c_encrypt_algo;
  sftp_msg_write_string(&buf, &buflen, list);

  list = kex->server_names->c2s_mac_algo;
  sftp_msg_write_string(&buf, &buflen, list);

  list = kex->server_names->s2c_mac_algo;
  sftp_msg_write_string(&buf, &buflen, list);

  list = kex->server_names->c2s_comp_algo;
  sftp_msg_write_string(&buf, &buflen, list);

  list = kex->server_names->s2c_comp_algo;
  sftp_msg_write_string(&buf, &buflen, list);

  /* XXX Need to support langs here. */
  sftp_msg_write_string(&buf, &buflen, langs);
  sftp_msg_write_string(&buf, &buflen, langs);

  /* We don't try to optimistically guess what algorithms the client would
   * use and send a preemptive kex packet.
   */
  sftp_msg_write_bool(&buf, &buflen, FALSE);
  sftp_msg_write_int(&buf, &buflen, 0);

  pkt->payload = ptr;
  pkt->payload_len = (bufsz - buflen);

  /* Make a copy of the payload for later. Skip past the first byte, which
   * is the KEXINIT identifier.
   */
  kex->server_kexinit_payload_len = pkt->payload_len - 1;
  kex->server_kexinit_payload = palloc(kex->pool, pkt->payload_len - 1);
  memcpy(kex->server_kexinit_payload, pkt->payload + 1, pkt->payload_len - 1);

  return 0;
}

static int read_dh_init(struct ssh2_packet *pkt, struct sftp_kex *kex) {
  unsigned char *buf;
  uint32_t buflen;

  buf = pkt->payload;
  buflen = pkt->payload_len;

  /* Read in 'e' */
  kex->e = sftp_msg_read_mpint(pkt->pool, &buf, &buflen);
  if (kex->e == NULL) {
    (void) pr_log_writefile(sftp_logfd, MOD_SFTP_VERSION,
      "error reading DH_INIT: %s", strerror(errno));
    return -1;
  }

  return 0;
}

static int set_session_keys(struct sftp_kex *kex) {
  const char *k, *v;

  if (sftp_cipher_set_read_key(kex_pool, kex->hash, kex->k, kex->h,
      kex->hlen) < 0) {
    return -1;
  }

  if (sftp_cipher_set_write_key(kex_pool, kex->hash, kex->k, kex->h,
      kex->hlen) < 0) {
    return -1;
  }

  if (sftp_mac_set_read_key(kex_pool, kex->hash, kex->k, kex->h,
      kex->hlen) < 0) {
    return -1;
  }

  if (sftp_mac_set_write_key(kex_pool, kex->hash, kex->k, kex->h,
      kex->hlen) < 0) {
    return -1;
  }

  if (sftp_compress_init_read(SFTP_COMPRESS_FL_NEW_KEY) < 0) {
    return -1;
  }

  if (sftp_compress_init_write(SFTP_COMPRESS_FL_NEW_KEY) < 0) {
    return -1;
  }

  k = pstrdup(session.pool, "SFTP_CLIENT_CIPHER_ALGO");
  v = pstrdup(session.pool, sftp_cipher_get_read_algo());
  pr_env_unset(session.pool, k);
  pr_env_set(session.pool, k, v);

  k = pstrdup(session.pool, "SFTP_SERVER_CIPHER_ALGO");
  v = pstrdup(session.pool, sftp_cipher_get_write_algo());
  pr_env_unset(session.pool, k);
  pr_env_set(session.pool, k, v);

  k = pstrdup(session.pool, "SFTP_CLIENT_MAC_ALGO");
  v = pstrdup(session.pool, sftp_mac_get_read_algo());
  pr_env_unset(session.pool, k);
  pr_env_set(session.pool, k, v);

  k = pstrdup(session.pool, "SFTP_SERVER_MAC_ALGO");
  v = pstrdup(session.pool, sftp_mac_get_write_algo());
  pr_env_unset(session.pool, k);
  pr_env_set(session.pool, k, v);

  k = pstrdup(session.pool, "SFTP_CLIENT_COMPRESSION_ALGO");
  v = pstrdup(session.pool, sftp_compress_get_read_algo());
  pr_env_unset(session.pool, k);
  pr_env_set(session.pool, k, v);

  k = pstrdup(session.pool, "SFTP_SERVER_COMPRESSION_ALGO");
  v = pstrdup(session.pool, sftp_compress_get_write_algo());
  pr_env_unset(session.pool, k);
  pr_env_set(session.pool, k, v);

  k = pstrdup(session.pool, "SFTP_KEX_ALGO");
  v = pstrdup(session.pool, kex->session_names->kex_algo);
  pr_env_unset(session.pool, k);
  pr_env_set(session.pool, k, v);

  if (kex_rekey_interval > 0 &&
      kex_rekey_timerno == -1) {
    /* Register the rekey timer. */
    kex_rekey_timerno = pr_timer_add(kex_rekey_interval, -1,
      &sftp_module, kex_rekey_timer_cb, "SFTP KEX Rekey timer");
  }

  if (kex_rekey_timeout > 0 &&
      kex_rekey_timeout_timerno > 0) {
    pr_timer_remove(kex_rekey_timeout_timerno, &sftp_module);
    kex_rekey_timeout_timerno = -1;
  }

  if (kex_rekey_kex != NULL) {
    pr_trace_msg("ssh2", 3, "rekey KEX completed");
  }

  sftp_ssh2_packet_rekey_reset();
  kex_rekey_kex = NULL;

  /* If any CBC mode ciphers have been negotiated for the server-to-client
   * stream, then we need to use the 'rogaway' TAP policy.
   */
  k = sftp_cipher_get_write_algo();
  if (strncmp(k + strlen(k) - 4, "-cbc", 4) == 0) {
    const char *policy = "rogaway";

    pr_trace_msg("ssh2", 4, "CBC mode cipher chosen for server-to-client "
      "messages, automatically enabling '%s' TAP policy", policy);

    if (sftp_tap_set_policy(policy) < 0) {
      (void) pr_log_writefile(sftp_logfd, MOD_SFTP_VERSION,
        "error setting TrafficPolicy '%s': %s", policy, strerror(errno));
    }
  }
 
  return 0;
}

static int write_dh_reply(struct ssh2_packet *pkt, struct sftp_kex *kex) {
  const unsigned char *h;
  const unsigned char *hostkey_data, *hsig;
  unsigned char *buf, *ptr;
  uint32_t bufsz, buflen, hlen = 0, hostkey_datalen = 0;
  size_t dhlen, hsiglen;
  BIGNUM *k = NULL;
  int res;

  /* Compute the shared secret */
  dhlen = DH_size(kex->dh);
  buf = palloc(pkt->pool, dhlen);

  pr_trace_msg(trace_channel, 12, "computing DH key");
  res = DH_compute_key((unsigned char *) buf, kex->e, kex->dh);
  if (res < 0) {
    (void) pr_log_writefile(sftp_logfd, MOD_SFTP_VERSION,
      "error computing DH shared secret: %s", sftp_crypto_get_errors());
    return -1;
  }

  k = BN_new();
  if (BN_bin2bn((unsigned char *) buf, res, k) == NULL) {
    (void) pr_log_writefile(sftp_logfd, MOD_SFTP_VERSION,
      "error converting DH shared secret to BN: %s", sftp_crypto_get_errors());

    pr_memscrub(buf, res);
    return -1;
  }

  pr_memscrub(buf, res);
  kex->k = k;

  /* Get the hostkey data; it will be part of the data we hash in order
   * to create the session key.
   */
  hostkey_data = sftp_keys_get_hostkey_data(pkt->pool, kex->use_hostkey_type,
    &hostkey_datalen);
  if (hostkey_data == NULL) {
    (void) pr_log_writefile(sftp_logfd, MOD_SFTP_VERSION,
      "error converting hostkey for signing: %s", strerror(errno));

    BN_clear_free(kex->k);
    kex->k = NULL;
    return -1;
  }

  /* Calculate H */
  h = calculate_h(kex, hostkey_data, hostkey_datalen, k, &hlen);
  if (h == NULL) {
    pr_memscrub((char *) hostkey_data, hostkey_datalen);
    BN_clear_free(kex->k);
    kex->k = NULL;
    return -1;
  }

  kex->h = palloc(pkt->pool, hlen);
  kex->hlen = hlen;
  memcpy((char *) kex->h, h, kex->hlen);

  /* Save H as the session ID */
  sftp_session_set_id(h, hlen);

  /* Sign H with our hostkey */
  hsig = sftp_keys_sign_data(pkt->pool, kex->use_hostkey_type, h, hlen,
    &hsiglen);
  if (hsig == NULL) {
    (void) pr_log_writefile(sftp_logfd, MOD_SFTP_VERSION, "error signing H");
    pr_memscrub((char *) hostkey_data, hostkey_datalen);
    BN_clear_free(kex->k);
    kex->k = NULL;
    return -1;
  }

  /* XXX Is this large enough?  Too large? */
  buflen = bufsz = 8192;
  ptr = buf = palloc(pkt->pool, bufsz);

  sftp_msg_write_byte(&buf, &buflen, SFTP_SSH2_MSG_KEX_DH_REPLY);
  sftp_msg_write_data(&buf, &buflen, hostkey_data, hostkey_datalen, TRUE);
  sftp_msg_write_mpint(&buf, &buflen, kex->dh->pub_key);
  sftp_msg_write_data(&buf, &buflen, hsig, hsiglen, TRUE);

  /* Scrub any sensitive data when done */
  pr_memscrub((char *) hostkey_data, hostkey_datalen);
  pr_memscrub((char *) hsig, hsiglen);

  pkt->payload = ptr;
  pkt->payload_len = (bufsz - buflen);

  return 0;
}

static int write_newkeys_reply(struct ssh2_packet *pkt) {
  unsigned char *buf, *ptr;
  uint32_t bufsz, buflen;

  /* Write out the NEWKEYS message. */
  bufsz = buflen = 1;
  ptr = buf = palloc(pkt->pool, bufsz);

  sftp_msg_write_byte(&buf, &buflen, SFTP_SSH2_MSG_NEWKEYS);

  pkt->payload = ptr;
  pkt->payload_len = (bufsz - buflen);

  return 0;
}

static int handle_kex_dh(struct ssh2_packet *pkt, struct sftp_kex *kex) {
  int res;
  cmd_rec *cmd;

  cmd = pr_cmd_alloc(pkt->pool, 1, pstrdup(pkt->pool, "DH_INIT"));
  cmd->arg = "(data)";
  cmd->cmd_class = CL_AUTH|CL_SSH;

  pr_trace_msg(trace_channel, 9, "reading DH_INIT message from client");

  res = read_dh_init(pkt, kex);
  if (res < 0) {
    pr_cmd_dispatch_phase(cmd, LOG_CMD_ERR, 0);

    destroy_pool(pkt->pool);
    SFTP_DISCONNECT_CONN(SFTP_SSH2_DISCONNECT_KEY_EXCHANGE_FAILED, NULL);
  }

  pr_cmd_dispatch_phase(cmd, LOG_CMD, 0);
  destroy_pool(pkt->pool);

  pr_trace_msg(trace_channel, 9, "writing DH_INIT message to client");

  /* Send our key exchange reply. */
  pkt = sftp_ssh2_packet_create(kex_pool);
  res = write_dh_reply(pkt, kex);
  if (res < 0) {
    destroy_pool(pkt->pool);
    SFTP_DISCONNECT_CONN(SFTP_SSH2_DISCONNECT_KEY_EXCHANGE_FAILED, NULL);
  }

  res = sftp_ssh2_packet_write(sftp_conn->wfd, pkt);
  if (res < 0) {
    destroy_pool(pkt->pool);
    SFTP_DISCONNECT_CONN(SFTP_SSH2_DISCONNECT_KEY_EXCHANGE_FAILED, NULL);
  }

  destroy_pool(pkt->pool);
  return 0;
}

static int read_dh_gex(struct ssh2_packet *pkt, uint32_t *min, uint32_t *pref,
    uint32_t *max, int old_request) {
  unsigned char *buf;
  uint32_t buflen;

  buf = pkt->payload;
  buflen = pkt->payload_len;

  if (!old_request) {
    *min = sftp_msg_read_int(pkt->pool, &buf, &buflen);
    if (*min < SFTP_KEX_DH_GROUP_MIN) {
      (void) pr_log_writefile(sftp_logfd, MOD_SFTP_VERSION,
        "DH_GEX_REQUEST min value (%lu) too small (< %lu)",
        (unsigned long) *min, (unsigned long) SFTP_KEX_DH_GROUP_MIN);
      return -1;
    }

    *pref = sftp_msg_read_int(pkt->pool, &buf, &buflen);

    *max = sftp_msg_read_int(pkt->pool, &buf, &buflen);
    if (*max > SFTP_KEX_DH_GROUP_MAX) {
      (void) pr_log_writefile(sftp_logfd, MOD_SFTP_VERSION,
        "DH_GEX_REQUEST max value (%lu) too large (> %lu)",
        (unsigned long) *max, (unsigned long) SFTP_KEX_DH_GROUP_MAX);
      return -1;
    }

  } else {
    *min = SFTP_KEX_DH_GROUP_MIN;
    *pref = sftp_msg_read_int(pkt->pool, &buf, &buflen);
    *max = SFTP_KEX_DH_GROUP_MAX;
  }

  if (*max < *min ||
      *pref < *min ||
      *pref > *max) {
    (void) pr_log_writefile(sftp_logfd, MOD_SFTP_VERSION,
      "bad DH_GEX_REQUEST parameters: min = %lu, pref = %lu, max = %lu",
      (unsigned long) *min, (unsigned long) *pref, (unsigned long) *max);
    return -1;
  }

  return 0;
}

static int get_dh_gex_group(struct sftp_kex *kex, uint32_t min,
    uint32_t pref, uint32_t max) {
  const char *dhparam_path;
  config_rec *c;
  int use_fixed_modulus = FALSE;

  dhparam_path = PR_CONFIG_DIR "/dhparams.pem";
  c = find_config(main_server->conf, CONF_PARAM, "SFTPDHParamFile", FALSE);
  if (c) {
    dhparam_path = c->argv[0];
  }

  /* If the preferred DH is less than SFTP_DH_MIN_LEN, AND the AllowWeakDH
   * SFTPOption is not used, then use a pref of SFTP_DH_MIN_LEN (Bug#4184).
   */
  if (pref < SFTP_DH_MIN_LEN) {
    if (!(sftp_opts & SFTP_OPT_ALLOW_WEAK_DH)) {
      pref = SFTP_DH_MIN_LEN;

    } else {
      pr_trace_msg(trace_channel, 14,
       "client prefers relatively weak DH group size (%lu) but AllowWeakDH "
       "SFTPOption in effect", (unsigned long) pref);
    }
  }

  if (dhparam_path) {
    if (kex_dhparams_fp != NULL) {
      /* Rewind to the start of the file. */
      fseek(kex_dhparams_fp, 0, SEEK_SET);

    } else {
      kex_dhparams_fp = fopen(dhparam_path, "r");
    }

    if (kex_dhparams_fp) {
      register unsigned int i;
      pool *tmp_pool;
      array_header *smaller_dhs, *pref_dhs, *larger_dhs;
      DH *dh, **dhs;
      int smaller_dh_nbits = 0, larger_dh_nbits = 0;

      pr_trace_msg(trace_channel, 15,
        "using DH parameters from SFTPDHParamFile '%s' for group exchange",
        dhparam_path);

      tmp_pool = make_sub_pool(kex_pool);
      pr_pool_tag(tmp_pool, "Kex DHparams selection pool");

      smaller_dhs = make_array(tmp_pool, 1, sizeof(DH *)); 
      pref_dhs = make_array(tmp_pool, 1, sizeof(DH *)); 
      larger_dhs = make_array(tmp_pool, 1, sizeof(DH *)); 

      /* From Section 3 of RFC4419:
       *
       *  "The server should return the smallest group it knows that is larger
       *   than the size the client requested.  If the server does not know a
       *   group that is larger than the client request, then it SHOULD return
       *   the largest group it knows.  In all cases, the size of the returned
       *   group SHOULD be at least 1024 bits."
       *
       * Make lists of DHs in the param file whose size falls within the
       * bit lengths requested by the client.  Note that DH_size() returns
       * the sizes _in bytes_, not bits.  We have three lists: one for DHs
       * which match the client-requested preferred size, one for DHs which
       * are smaller than the preferred size, and one for DHs which are larger
       * than the preferred size.  DHs in these last two lists will be of the
       * same size.  Once the lists are populated, we will randomly choose one
       * from the preferred DH list (if available), else one from the larger
       * DH list (if available), else one from the smaller DH list.
       */

      while (TRUE) {
        int nbits;

        pr_signals_handle();

        dh = PEM_read_DHparams(kex_dhparams_fp, NULL, NULL, NULL);
        if (dh == NULL) {
          if (!feof(kex_dhparams_fp)) {
            pr_trace_msg(trace_channel, 5, "error reading DH params from "
              "SFTPDHParamFile '%s': %s", dhparam_path,
              sftp_crypto_get_errors());
          }

          break;
        }

        nbits = DH_size(dh) * 8;

        if (nbits < min ||
            nbits > max) {
          DH_free(dh);
          continue;
        }

        if (nbits == pref) {
          *((DH **) push_array(pref_dhs)) = dh;

        } else if (nbits < pref) {
          if (nbits > smaller_dh_nbits) {
            if (smaller_dhs->nelts > 0) {
              dhs = smaller_dhs->elts;
              for (i = 0; i < smaller_dhs->nelts; i++) {
                DH_free(dhs[i]);
              }

              clear_array(smaller_dhs);
            }

            smaller_dh_nbits = nbits;
            *((DH **) push_array(smaller_dhs)) = dh;

          } else if (nbits == smaller_dh_nbits) {
            *((DH **) push_array(smaller_dhs)) = dh;
          }

        } else {
          /* By process of elimination, nbits here MUST be > pref. */

          if (nbits < larger_dh_nbits) {
            if (larger_dhs->nelts > 0) {
              dhs = larger_dhs->elts;
              for (i = 0; i < larger_dhs->nelts; i++) {
                DH_free(dhs[i]);
              }

              clear_array(larger_dhs);
            }

            larger_dh_nbits = nbits;
            *((DH **) push_array(larger_dhs)) = dh;

          } else if (nbits == larger_dh_nbits) {
            *((DH **) push_array(larger_dhs)) = dh;
          }
        }
      }

      dh = NULL;

      /* The use of rand(3) below is NOT intended to be perfect, or even
       * uniformly distributed.  It simply needs to be good enough to pick
       * a single item from a small list, where all items are equally
       * usable and valid.
       */

      if (pref_dhs->nelts > 0) {
        int r = (int) (rand() / (RAND_MAX / pref_dhs->nelts + 1));

        dhs = pref_dhs->elts;
        dh = dhs[r];

      } else if (larger_dhs->nelts > 0) {
        int r = (int) (rand() / (RAND_MAX / larger_dhs->nelts + 1));

        dhs = larger_dhs->elts;
        dh = dhs[r];

      } else if (smaller_dhs->nelts > 0) {
        int r = (int) (rand() / (RAND_MAX / smaller_dhs->nelts + 1));

        dhs = smaller_dhs->elts;
        dh = dhs[r];

      } else {
        (void) pr_log_writefile(sftp_logfd, MOD_SFTP_VERSION,
          "unable to find suitable DH in SFTPDHParamFile '%s' for %lu-%lu "
          "bit sizes", dhparam_path, (unsigned long) min, (unsigned long) max);
        (void) pr_log_writefile(sftp_logfd, MOD_SFTP_VERSION,
          "WARNING: using fixed modulus for DH group exchange");
        use_fixed_modulus = TRUE;
      }

      if (dh) {
        pr_trace_msg(trace_channel, 20, "client requested min %lu, pref %lu, "
          "max %lu sizes for DH group exchange, selected DH of %lu bits",
          (unsigned long) min, (unsigned long) pref, (unsigned long) max,
          (unsigned long) DH_size(dh) * 8);

        kex->dh->p = BN_dup(dh->p);
        if (kex->dh->p == NULL) {
          (void) pr_log_writefile(sftp_logfd, MOD_SFTP_VERSION,
            "error copying selected DH P: %s", sftp_crypto_get_errors());
          (void) pr_log_writefile(sftp_logfd, MOD_SFTP_VERSION,
            "WARNING: using fixed modulus for DH group exchange");
          use_fixed_modulus = TRUE;

        } else {
          kex->dh->g = BN_dup(dh->g);
          if (kex->dh->g == NULL) {
            (void) pr_log_writefile(sftp_logfd, MOD_SFTP_VERSION,
              "error copying selected DH G: %s", sftp_crypto_get_errors());
            (void) pr_log_writefile(sftp_logfd, MOD_SFTP_VERSION,
              "WARNING: using fixed modulus for DH group exchange");

            BN_clear_free(kex->dh->p);
            kex->dh->p = NULL;
            use_fixed_modulus = TRUE;
          }
        }
      }

      /* Don't forget to clean up all of the allocated DHs. */
      dhs = (DH **) smaller_dhs->elts;
      for (i = 0; i < smaller_dhs->nelts; i++) {
        pr_signals_handle();
        DH_free(dhs[i]);
      }

      dhs = (DH **) pref_dhs->elts;
      for (i = 0; i < pref_dhs->nelts; i++) {
        pr_signals_handle();
        DH_free(dhs[i]);
      }

      dhs = (DH **) larger_dhs->elts;
      for (i = 0; i < larger_dhs->nelts; i++) {
        pr_signals_handle();
        DH_free(dhs[i]);
      }

      destroy_pool(tmp_pool);

    } else {
      (void) pr_log_writefile(sftp_logfd, MOD_SFTP_VERSION,
        "WARNING: unable to read SFTPDHParamFile '%s': %s", dhparam_path,
        strerror(errno));
      (void) pr_log_writefile(sftp_logfd, MOD_SFTP_VERSION,
        "WARNING: using fixed modulus for DH group exchange");
      use_fixed_modulus = TRUE;
    }
  }

  if (use_fixed_modulus) {
    kex->dh->p = BN_new();
    kex->dh->g = BN_new();

    if (BN_hex2bn(&kex->dh->p, dh_group14_str) == 0) {
      (void) pr_log_writefile(sftp_logfd, MOD_SFTP_VERSION,
        "error setting DH P: %s", sftp_crypto_get_errors());
      BN_clear_free(kex->dh->p);
      kex->dh->p = NULL;

      errno = EACCES;
      return -1;
    }

    if (BN_hex2bn(&kex->dh->g, "2") == 0) {
      (void) pr_log_writefile(sftp_logfd, MOD_SFTP_VERSION,
        "error setting DH G: %s", sftp_crypto_get_errors());
      BN_clear_free(kex->dh->g);
      kex->dh->g = NULL;

      errno = EACCES;
      return -1;
    }
  }

  return 0;
}

static int write_dh_gex_group(struct ssh2_packet *pkt, struct sftp_kex *kex,
    uint32_t min, uint32_t pref, uint32_t max) {
  unsigned char *buf, *ptr;
  uint32_t buflen, bufsz;

  if (get_dh_gex_group(kex, min, pref, max) < 0) {
    return -1;
  }

  /* XXX Is this large enough?  Too large? */
  buflen = bufsz = 4096;
  ptr = buf = palloc(pkt->pool, bufsz);

  sftp_msg_write_byte(&buf, &buflen, SFTP_SSH2_MSG_KEX_DH_GEX_GROUP);
  sftp_msg_write_mpint(&buf, &buflen, kex->dh->p);
  sftp_msg_write_mpint(&buf, &buflen, kex->dh->g);

  pkt->payload = ptr;
  pkt->payload_len = (bufsz - buflen);

  return 0;
}

static int read_dh_gex_init(struct ssh2_packet *pkt, struct sftp_kex *kex) {
  unsigned char *buf;
  uint32_t buflen;

  buf = pkt->payload;
  buflen = pkt->payload_len;

  /* Read in 'e' */
  kex->e = sftp_msg_read_mpint(pkt->pool, &buf, &buflen);
  if (kex->e == NULL) {
    (void) pr_log_writefile(sftp_logfd, MOD_SFTP_VERSION,
      "error reading DH_GEX_INIT: %s", strerror(errno));
    return -1;
  }

  return 0;
}

static int write_dh_gex_reply(struct ssh2_packet *pkt, struct sftp_kex *kex,
    uint32_t min, uint32_t pref, uint32_t max, int old_request) {
  const unsigned char *h, *hostkey_data, *hsig;
  unsigned char *buf, *ptr;
  uint32_t bufsz, buflen, hlen = 0, hostkey_datalen = 0;
  size_t dhlen, hsiglen;
  BIGNUM *k = NULL;
  int res;

  /* Compute the shared secret. */
  dhlen = DH_size(kex->dh);
  buf = palloc(kex_pool, dhlen);

  pr_trace_msg(trace_channel, 12, "computing DH key");
  res = DH_compute_key((unsigned char *) buf, kex->e, kex->dh);
  if (res < 0) {
    (void) pr_log_writefile(sftp_logfd, MOD_SFTP_VERSION,
      "error computing DH shared secret: %s", sftp_crypto_get_errors());
    return -1;
  }

  k = BN_new();
  if (BN_bin2bn((unsigned char *) buf, res, k) == NULL) {
    (void) pr_log_writefile(sftp_logfd, MOD_SFTP_VERSION,
      "error converting DH shared secret to BN: %s", sftp_crypto_get_errors());

    pr_memscrub(buf, res);
    return -1;
  }

  pr_memscrub(buf, res);
  kex->k = k;

  /* Get the hostkey data; it will be part of the data we hash in order
   * to create the session key.
   */
  hostkey_data = sftp_keys_get_hostkey_data(pkt->pool, kex->use_hostkey_type,
    &hostkey_datalen);
  if (hostkey_data == NULL) {
    (void) pr_log_writefile(sftp_logfd, MOD_SFTP_VERSION,
      "error converting hostkey for signing: %s", strerror(errno));

    BN_clear_free(kex->k);
    kex->k = NULL;
    return -1;
  }

  if (old_request) {
    max = min = 0;
  }

  /* Calculate H */
  h = calculate_gex_h(kex, hostkey_data, hostkey_datalen, k, min, pref, max,
    &hlen);
  if (h == NULL) {
    pr_memscrub((char *) hostkey_data, hostkey_datalen);
    BN_clear_free(kex->k);
    kex->k = NULL;
    return -1;
  } 

  kex->h = palloc(pkt->pool, hlen);
  kex->hlen = hlen;
  memcpy((char *) kex->h, h, kex->hlen);

  /* Save H as the session ID */
  sftp_session_set_id(h, hlen);

  /* Sign H with our hostkey */
  hsig = sftp_keys_sign_data(pkt->pool, kex->use_hostkey_type, h, hlen,
    &hsiglen);
  if (hsig == NULL) {
    (void) pr_log_writefile(sftp_logfd, MOD_SFTP_VERSION, "error signing H");
    pr_memscrub((char *) hostkey_data, hostkey_datalen);
    BN_clear_free(kex->k);
    kex->k = NULL;
    return -1;
  }

  /* XXX Is this large enough?  Too large? */
  buflen = bufsz = 8192;
  ptr = buf = palloc(pkt->pool, bufsz);

  sftp_msg_write_byte(&buf, &buflen, SFTP_SSH2_MSG_KEX_DH_GEX_REPLY);
  sftp_msg_write_data(&buf, &buflen, hostkey_data, hostkey_datalen, TRUE);
  sftp_msg_write_mpint(&buf, &buflen, kex->dh->pub_key);
  sftp_msg_write_data(&buf, &buflen, hsig, hsiglen, TRUE);

  /* Scrub any sensitive data when done */
  pr_memscrub((char *) hostkey_data, hostkey_datalen);
  pr_memscrub((char *) hsig, hsiglen);

  pkt->payload = ptr;
  pkt->payload_len = (bufsz - buflen);

  return 0;
}

static int handle_kex_dh_gex(struct ssh2_packet *pkt, struct sftp_kex *kex,
    int old_request) {
  int res;
  uint32_t min = 0, pref = 0, max = 0;
  cmd_rec *cmd;

  if (!old_request) {
    pr_trace_msg(trace_channel, 9,
      "reading DH_GEX_REQUEST message from client");

    cmd = pr_cmd_alloc(pkt->pool, 1, pstrdup(pkt->pool, "DH_GEX_REQUEST"));
    cmd->arg = "(data)";
    cmd->cmd_class = CL_AUTH|CL_SSH;

  } else {
    pr_trace_msg(trace_channel, 9,
      "reading DH_GEX_REQUEST_OLD message from client");

    cmd = pr_cmd_alloc(pkt->pool, 1, pstrdup(pkt->pool, "DH_GEX_REQUEST_OLD"));
    cmd->arg = "(data)";
    cmd->cmd_class = CL_AUTH|CL_SSH;
  }

  res = read_dh_gex(pkt, &min, &pref, &max, old_request);
  if (res < 0) {
    pr_cmd_dispatch_phase(cmd, LOG_CMD_ERR, 0);

    destroy_pool(pkt->pool);
    SFTP_DISCONNECT_CONN(SFTP_SSH2_DISCONNECT_KEY_EXCHANGE_FAILED, NULL);
  }

  pr_cmd_dispatch_phase(cmd, LOG_CMD, 0);
  destroy_pool(pkt->pool);

  pkt = sftp_ssh2_packet_create(kex_pool);
  res = write_dh_gex_group(pkt, kex, min, pref, max);
  if (res < 0) {
    destroy_pool(pkt->pool);
    SFTP_DISCONNECT_CONN(SFTP_SSH2_DISCONNECT_KEY_EXCHANGE_FAILED, NULL);
  }

  pr_trace_msg(trace_channel, 9, "writing DH_GEX_GROUP message to client");

  res = sftp_ssh2_packet_write(sftp_conn->wfd, pkt);
  if (res < 0) {
    destroy_pool(pkt->pool);
    SFTP_DISCONNECT_CONN(SFTP_SSH2_DISCONNECT_KEY_EXCHANGE_FAILED, NULL);
  }

  destroy_pool(pkt->pool);

  pkt = read_kex_packet(kex_pool, kex, SFTP_SSH2_DISCONNECT_KEY_EXCHANGE_FAILED,
    NULL, 1, SFTP_SSH2_MSG_KEX_DH_GEX_INIT);

  cmd = pr_cmd_alloc(pkt->pool, 1, pstrdup(pkt->pool, "DH_GEX_INIT"));
  cmd->arg = "(data)";
  cmd->cmd_class = CL_AUTH|CL_SSH;

  pr_trace_msg(trace_channel, 9, "reading DH_GEX_INIT message from client");

  res = read_dh_gex_init(pkt, kex);
  if (res < 0) {
    pr_cmd_dispatch_phase(cmd, LOG_CMD_ERR, 0);

    destroy_pool(pkt->pool);
    return -1;
  }

  pr_cmd_dispatch_phase(cmd, LOG_CMD, 0);
  destroy_pool(pkt->pool);

  if (finish_dh(kex) < 0) {
    (void) pr_log_writefile(sftp_logfd, MOD_SFTP_VERSION,
      "error finishing DH key for group exchange: %s", strerror(errno));
    return -1;
  }

  pkt = sftp_ssh2_packet_create(kex_pool);
  res = write_dh_gex_reply(pkt, kex, min, pref, max, old_request);
  if (res < 0) {
    destroy_pool(pkt->pool);
    SFTP_DISCONNECT_CONN(SFTP_SSH2_DISCONNECT_KEY_EXCHANGE_FAILED, NULL);
  }

  pr_trace_msg(trace_channel, 9, "writing DH_GEX_REPLY message to client");

  res = sftp_ssh2_packet_write(sftp_conn->wfd, pkt);
  if (res < 0) {
    destroy_pool(pkt->pool);
    SFTP_DISCONNECT_CONN(SFTP_SSH2_DISCONNECT_KEY_EXCHANGE_FAILED, NULL);
  }

  destroy_pool(pkt->pool);
  return 0;
}

static int read_kexrsa_secret(struct ssh2_packet *pkt, struct sftp_kex *kex) {
  unsigned char *buf, *encrypted, *decrypted;
  uint32_t buflen, encrypted_len;
  BIGNUM *k = NULL;
  int res;

  buf = pkt->payload;
  buflen = pkt->payload_len;

  encrypted_len = sftp_msg_read_int(pkt->pool, &buf, &buflen);
  encrypted = (unsigned char *) sftp_msg_read_data(pkt->pool, &buf, &buflen,
    encrypted_len);

  /* Save the encrypted secret for calculating H. */
  kex->rsa_encrypted_len = encrypted_len;
  kex->rsa_encrypted = palloc(kex_pool, encrypted_len);
  memcpy(kex->rsa_encrypted, encrypted, encrypted_len);

  pr_trace_msg(trace_channel, 12, "decrypting RSA shared secret");

  decrypted = palloc(pkt->pool, RSA_size(kex->rsa));

  res = RSA_private_decrypt((int) encrypted_len, encrypted, decrypted,
    kex->rsa, RSA_PKCS1_OAEP_PADDING);
  if (res == -1) {
    (void) pr_log_writefile(sftp_logfd, MOD_SFTP_VERSION,
      "error decrypting RSA shared secret: %s", sftp_crypto_get_errors());
    RSA_free(kex->rsa);
    kex->rsa = NULL;
    SFTP_DISCONNECT_CONN(SFTP_SSH2_DISCONNECT_KEY_EXCHANGE_FAILED, NULL);
  }

  /* When converting the decrypted secret into an mpint, watch out for any
   * leading padding (as required per SSH RFCs).
   */

  k = BN_new();
  if (BN_mpi2bn(decrypted, res, k) == NULL) {
    (void) pr_log_writefile(sftp_logfd, MOD_SFTP_VERSION,
      "error converting RSA shared secret to BN: %s", sftp_crypto_get_errors());

    pr_memscrub(decrypted, res);
    RSA_free(kex->rsa);
    kex->rsa = NULL;
    SFTP_DISCONNECT_CONN(SFTP_SSH2_DISCONNECT_KEY_EXCHANGE_FAILED, NULL);
  }

  pr_memscrub(decrypted, res);

  kex->k = k;
  return 0;
}

static int write_kexrsa_pubkey(struct ssh2_packet *pkt, struct sftp_kex *kex) {
  unsigned char *buf, *ptr, *buf2, *ptr2;
  const unsigned char *hostkey_data;
  uint32_t buflen, bufsz, buflen2, bufsz2, hostkey_datalen;

  hostkey_data = sftp_keys_get_hostkey_data(pkt->pool, kex->use_hostkey_type,
    &hostkey_datalen);
  if (hostkey_data == NULL) {
    (void) pr_log_writefile(sftp_logfd, MOD_SFTP_VERSION,
      "error obtaining hostkey for KEXRSA key exchange: %s", strerror(errno));
    RSA_free(kex->rsa);
    kex->rsa = NULL;
    return -1;
  }

  /* XXX Is this buffer large enough?  Too large? */
  bufsz = buflen = 2048;
  ptr = buf = palloc(kex_pool, bufsz);

  /* Write the transient RSA public key into its own buffer, to then be
   * written in its entirety as an SSH2 string.
   */
  sftp_msg_write_string(&buf, &buflen, "ssh-rsa");
  sftp_msg_write_mpint(&buf, &buflen, kex->rsa->e);
  sftp_msg_write_mpint(&buf, &buflen, kex->rsa->n);

  /* XXX Is this buffer large enough?  Too large? */
  bufsz2 = buflen2 = 4096;
  ptr2 = buf2 = palloc(pkt->pool, bufsz2);

  sftp_msg_write_byte(&buf2, &buflen2, SFTP_SSH2_MSG_KEXRSA_PUBKEY);
  sftp_msg_write_data(&buf2, &buflen2, hostkey_data, hostkey_datalen, TRUE);
  sftp_msg_write_data(&buf2, &buflen2, ptr, (bufsz - buflen), TRUE);

  pr_memscrub((char *) hostkey_data, hostkey_datalen);

  pkt->payload = ptr2;
  pkt->payload_len = (bufsz2 - buflen2);

  return 0;
}

static int write_kexrsa_done(struct ssh2_packet *pkt, struct sftp_kex *kex) {
  unsigned char *buf, *ptr, *buf2, *ptr2;
  const unsigned char *h, *hostkey_data, *hsig;
  uint32_t buflen, bufsz, buflen2, bufsz2, hlen, hostkey_datalen = 0;
  size_t hsiglen;

  hostkey_data = sftp_keys_get_hostkey_data(pkt->pool, kex->use_hostkey_type,
    &hostkey_datalen);
  if (hostkey_data == NULL) {
    (void) pr_log_writefile(sftp_logfd, MOD_SFTP_VERSION,
      "error obtaining hostkey for KEXRSA key exchange: %s", strerror(errno));

    RSA_free(kex->rsa);
    kex->rsa = NULL;
    BN_clear_free(kex->k);
    kex->k = NULL;
    pr_memscrub(kex->rsa_encrypted, kex->rsa_encrypted_len);
    kex->rsa_encrypted = NULL;
    kex->rsa_encrypted_len = 0;

    return -1;
  }

  /* XXX Is this buffer large enough?  Too large? */
  bufsz2 = buflen2 = 4096;
  ptr2 = buf2 = palloc(kex_pool, bufsz2);

  /* Write the transient RSA public key into its own buffer, to then be
   * written in its entirety as an SSH2 string.
   */
  sftp_msg_write_string(&buf2, &buflen2, "ssh-rsa");
  sftp_msg_write_mpint(&buf2, &buflen2, kex->rsa->e);
  sftp_msg_write_mpint(&buf2, &buflen2, kex->rsa->n);

  /* Calculate H */
  h = calculate_kexrsa_h(kex, hostkey_data, hostkey_datalen, kex->k,
    ptr2, (bufsz2 - buflen2), &hlen);
  if (h == NULL) {
    pr_memscrub((char *) hostkey_data, hostkey_datalen);
    RSA_free(kex->rsa);
    kex->rsa = NULL;
    BN_clear_free(kex->k);
    kex->k = NULL;
    pr_memscrub(kex->rsa_encrypted, kex->rsa_encrypted_len);
    kex->rsa_encrypted = NULL;
    kex->rsa_encrypted_len = 0;

    return -1;
  } 

  kex->h = palloc(pkt->pool, hlen);
  kex->hlen = hlen;
  memcpy((char *) kex->h, h, kex->hlen);

  /* Save H as the session ID */
  sftp_session_set_id(h, hlen);

  /* Sign H with our host key */
  hsig = sftp_keys_sign_data(pkt->pool, kex->use_hostkey_type, h, hlen,
    &hsiglen);
  if (hsig == NULL) {
    (void) pr_log_writefile(sftp_logfd, MOD_SFTP_VERSION, "error signing H");

    pr_memscrub((char *) hostkey_data, hostkey_datalen);
    RSA_free(kex->rsa);
    kex->rsa = NULL;
    BN_clear_free(kex->k);
    kex->k = NULL;
    pr_memscrub(kex->rsa_encrypted, kex->rsa_encrypted_len);
    kex->rsa_encrypted = NULL;
    kex->rsa_encrypted_len = 0;

    return -1;
  }

  /* XXX Is this buffer large enough?  Too large? */
  bufsz = buflen = 4096;
  ptr = buf = palloc(pkt->pool, bufsz);

  sftp_msg_write_byte(&buf, &buflen, SFTP_SSH2_MSG_KEXRSA_DONE);
  sftp_msg_write_data(&buf, &buflen, hsig, hsiglen, TRUE);

  pr_memscrub((char *) hostkey_data, hostkey_datalen);
  pr_memscrub((char *) h, hlen);
  pr_memscrub((char *) hsig, hsiglen);

  pr_memscrub(kex->rsa_encrypted, kex->rsa_encrypted_len);
  kex->rsa_encrypted = NULL;
  kex->rsa_encrypted_len = 0;

  pkt->payload = ptr;
  pkt->payload_len = (bufsz - buflen);

  return 0;
}

static int handle_kex_rsa(struct sftp_kex *kex) {
  struct ssh2_packet *pkt;
  int res;
  cmd_rec *cmd;

  pkt = sftp_ssh2_packet_create(kex_pool);
  res = write_kexrsa_pubkey(pkt, kex);
  if (res < 0) {
    destroy_pool(pkt->pool);
    SFTP_DISCONNECT_CONN(SFTP_SSH2_DISCONNECT_KEY_EXCHANGE_FAILED, NULL);
  }

  pr_trace_msg(trace_channel, 9, "writing KEXRSA_PUBKEY message to client");

  res = sftp_ssh2_packet_write(sftp_conn->wfd, pkt);
  if (res < 0) {
    destroy_pool(pkt->pool);
    SFTP_DISCONNECT_CONN(SFTP_SSH2_DISCONNECT_KEY_EXCHANGE_FAILED, NULL);
  }

  destroy_pool(pkt->pool);

  pkt = read_kex_packet(kex_pool, kex, SFTP_SSH2_DISCONNECT_KEY_EXCHANGE_FAILED,
    NULL, 1, SFTP_SSH2_MSG_KEXRSA_SECRET);

  cmd = pr_cmd_alloc(pkt->pool, 1, pstrdup(pkt->pool, "KEXRSA_SECRET"));
  cmd->arg = "(data)";
  cmd->cmd_class = CL_AUTH|CL_SSH;

  pr_trace_msg(trace_channel, 9, "reading KEXRSA_SECRET message from client");

  res = read_kexrsa_secret(pkt, kex);
  if (res < 0) {
    pr_cmd_dispatch_phase(cmd, LOG_CMD_ERR, 0);

    destroy_pool(pkt->pool);
    SFTP_DISCONNECT_CONN(SFTP_SSH2_DISCONNECT_KEY_EXCHANGE_FAILED, NULL);
  }

  pr_cmd_dispatch_phase(cmd, LOG_CMD, 0);
  destroy_pool(pkt->pool);

  pkt = sftp_ssh2_packet_create(kex_pool);
  res = write_kexrsa_done(pkt, kex);
  if (res < 0) {
    destroy_pool(pkt->pool);
    SFTP_DISCONNECT_CONN(SFTP_SSH2_DISCONNECT_KEY_EXCHANGE_FAILED, NULL);
  }

  pr_trace_msg(trace_channel, 9, "writing KEXRSA_DONE message to client");

  res = sftp_ssh2_packet_write(sftp_conn->wfd, pkt);
  if (res < 0) {
    destroy_pool(pkt->pool);
    SFTP_DISCONNECT_CONN(SFTP_SSH2_DISCONNECT_KEY_EXCHANGE_FAILED, NULL);
  }

  destroy_pool(pkt->pool);
  return 0;
}

#ifdef PR_USE_OPENSSL_ECC
static int read_ecdh_init(struct ssh2_packet *pkt, struct sftp_kex *kex) {
  unsigned char *buf;
  uint32_t buflen;
  const EC_GROUP *curve;
  EC_POINT *point;

  buf = pkt->payload;
  buflen = pkt->payload_len;

  curve = EC_KEY_get0_group(kex->ec);

  point = EC_POINT_new(curve);
  if (point == NULL) {
    (void) pr_log_writefile(sftp_logfd, MOD_SFTP_VERSION,
      "error allocating EC_POINT: %s", sftp_crypto_get_errors());
    return -1;
  }

  /* Read in the client's EC point (i.e. their ECC "public key"). */
  kex->client_point = sftp_msg_read_ecpoint(pkt->pool, &buf, &buflen, curve,
    point);
  if (kex->client_point == NULL) {
    (void) pr_log_writefile(sftp_logfd, MOD_SFTP_VERSION,
      "error reading ECDH_INIT: %s", strerror(errno));
    EC_POINT_clear_free(point);
    kex->client_point = NULL;
    return -1;
  }

  if (sftp_keys_validate_ecdsa_params(curve, kex->client_point) < 0) {
    (void) pr_log_writefile(sftp_logfd, MOD_SFTP_VERSION,
      "invalid client ECDH public key (EC point): %s", strerror(errno));
    EC_POINT_clear_free(kex->client_point);
    kex->client_point = NULL;
    return -1;
  }

  return 0;
}

static int write_ecdh_reply(struct ssh2_packet *pkt, struct sftp_kex *kex) {
  const unsigned char *h;
  const unsigned char *hostkey_data, *hsig;
  unsigned char *buf, *ptr;
  uint32_t bufsz, buflen, hlen = 0, hostkey_datalen = 0;
  size_t ecdhlen, hsiglen;
  BIGNUM *k = NULL;
  int res;

  /* Compute the shared secret */
  ecdhlen = ((EC_GROUP_get_degree(EC_KEY_get0_group(kex->ec)) + 7) / 8);
  buf = palloc(kex_pool, ecdhlen);

  pr_trace_msg(trace_channel, 12, "computing ECDH key");
  res = ECDH_compute_key((unsigned char *) buf, ecdhlen, kex->client_point,
    kex->ec, NULL);
  if (res <= 0) {
    (void) pr_log_writefile(sftp_logfd, MOD_SFTP_VERSION,
      "error computing ECDH shared secret: %s", sftp_crypto_get_errors());
    return -1;
  }

  if (res != ecdhlen) {
    (void) pr_log_writefile(sftp_logfd, MOD_SFTP_VERSION,
      "computed ECDH shared secret length (%d) does not match needed length "
      "(%lu), rejecting", res, (unsigned long) ecdhlen);
    return -1;
  }

  k = BN_new();
  if (k == NULL) {
    (void) pr_log_writefile(sftp_logfd, MOD_SFTP_VERSION,
      "error allocating new BIGNUM: %s", sftp_crypto_get_errors());
    pr_memscrub(buf, res);
    return -1;
  }

  if (BN_bin2bn((unsigned char *) buf, res, k) == NULL) {
    (void) pr_log_writefile(sftp_logfd, MOD_SFTP_VERSION,
      "error converting ECDH shared secret to BN: %s",
      sftp_crypto_get_errors());

    pr_memscrub(buf, res);
    return -1;
  }

  pr_memscrub(buf, res);
  kex->k = k;

  /* Get the hostkey data; it will be part of the data we hash in order
   * to create the session key.
   */
  hostkey_data = sftp_keys_get_hostkey_data(pkt->pool, kex->use_hostkey_type,
    &hostkey_datalen);
  if (hostkey_data == NULL) {
    (void) pr_log_writefile(sftp_logfd, MOD_SFTP_VERSION,
      "error converting hostkey for signing: %s", strerror(errno));

    BN_clear_free(kex->k);
    kex->k = NULL;
    return -1;
  }

  /* Calculate H */
  h = calculate_ecdh_h(kex, hostkey_data, hostkey_datalen, k, &hlen);
  if (h == NULL) {
    pr_memscrub((char *) hostkey_data, hostkey_datalen);
    BN_clear_free(kex->k);
    kex->k = NULL;
    return -1;
  }

  kex->h = palloc(pkt->pool, hlen);
  kex->hlen = hlen;
  memcpy((char *) kex->h, h, kex->hlen);

  /* Save H as the session ID */
  sftp_session_set_id(h, hlen);

  /* Sign H with our hostkey */
  hsig = sftp_keys_sign_data(pkt->pool, kex->use_hostkey_type, h, hlen,
    &hsiglen);
  if (hsig == NULL) {
    (void) pr_log_writefile(sftp_logfd, MOD_SFTP_VERSION, "error signing H");
    pr_memscrub((char *) hostkey_data, hostkey_datalen);
    BN_clear_free(kex->k);
    kex->k = NULL;
    return -1;
  }

  /* XXX Is this large enough?  Too large? */
  buflen = bufsz = 4096;
  ptr = buf = palloc(pkt->pool, bufsz);

  sftp_msg_write_byte(&buf, &buflen, SFTP_SSH2_MSG_KEX_ECDH_REPLY);
  sftp_msg_write_data(&buf, &buflen, hostkey_data, hostkey_datalen, TRUE);
  sftp_msg_write_ecpoint(&buf, &buflen, EC_KEY_get0_group(kex->ec),
    EC_KEY_get0_public_key(kex->ec));
  sftp_msg_write_data(&buf, &buflen, hsig, hsiglen, TRUE);

  /* Scrub any sensitive data when done */
  pr_memscrub((char *) hostkey_data, hostkey_datalen);
  pr_memscrub((char *) hsig, hsiglen);

  pkt->payload = ptr;
  pkt->payload_len = (bufsz - buflen);

  return 0;
}

static int handle_kex_ecdh(struct ssh2_packet *pkt, struct sftp_kex *kex) {
  int res;
  cmd_rec *cmd;
  const char *req;

  req = "ECDH_INIT";
  cmd = pr_cmd_alloc(pkt->pool, 1, pstrdup(pkt->pool, req));
  cmd->arg = "(data)";
  cmd->cmd_class = CL_AUTH|CL_SSH;

  pr_trace_msg(trace_channel, 9, "reading %s message from client", req);

  res = read_ecdh_init(pkt, kex);
  if (res < 0) {
    pr_cmd_dispatch_phase(cmd, LOG_CMD_ERR, 0);

    destroy_pool(pkt->pool);
    SFTP_DISCONNECT_CONN(SFTP_SSH2_DISCONNECT_KEY_EXCHANGE_FAILED, NULL);
  }

  pr_cmd_dispatch_phase(cmd, LOG_CMD, 0);
  destroy_pool(pkt->pool);

  /* Send our key exchange reply. */
  pkt = sftp_ssh2_packet_create(kex_pool);
  res = write_ecdh_reply(pkt, kex);
  if (res < 0) {
    destroy_pool(pkt->pool);
    SFTP_DISCONNECT_CONN(SFTP_SSH2_DISCONNECT_KEY_EXCHANGE_FAILED, NULL);
  }

  /* Don't clean up the EC key in the kex struct until after we've
   * written out a reply.
   */
  if (finish_ecdh(kex) < 0) {
    (void) pr_log_writefile(sftp_logfd, MOD_SFTP_VERSION,
      "error finishing ECDH key: %s", strerror(errno));
    destroy_pool(pkt->pool);
    return -1;
  }

  pr_trace_msg(trace_channel, 9, "writing %s message to client", req);

  res = sftp_ssh2_packet_write(sftp_conn->wfd, pkt);
  if (res < 0) {
    destroy_pool(pkt->pool);
    SFTP_DISCONNECT_CONN(SFTP_SSH2_DISCONNECT_KEY_EXCHANGE_FAILED, NULL);
  }

  destroy_pool(pkt->pool);
  return 0;
}

#endif /* PR_USE_OPENSSL_ECC */

static struct ssh2_packet *read_kex_packet(pool *p, struct sftp_kex *kex,
    int disconn_code, char *found_mesg_type, unsigned int ntypes, ...) {
  register unsigned int i;
  va_list ap;
  struct ssh2_packet *pkt = NULL;
  array_header *allowed_types;

  pr_trace_msg(trace_channel, 9, "waiting for a message of %d %s from client",
    ntypes, ntypes != 1 ? "types" : "type");

  allowed_types = make_array(p, 1, sizeof(char));
 
  va_start(ap, ntypes);  

  while (ntypes-- > 0) {
    *((char *) push_array(allowed_types)) = va_arg(ap, int);
  }

  va_end(ap);

  /* Keep looping until we get the desired message, or we time out (hopefully
   * via TimeoutLogin or somesuch).
   */
  while (pkt == NULL) {
    int found = FALSE, res;
    char mesg_type;

    pr_signals_handle();

    pkt = sftp_ssh2_packet_create(p);
    res = sftp_ssh2_packet_read(sftp_conn->rfd, pkt);
    if (res < 0) {
      int xerrno = errno;

      destroy_kex(kex);
      destroy_pool(pkt->pool);

      errno = xerrno;
      return NULL;
    }

    /* Per RFC 4253, Section 11, DEBUG, DISCONNECT, IGNORE, and UNIMPLEMENTED
     * messages can occur at any time, even during KEX.  We have to be prepared
     * for this, and Do The Right Thing(tm).
     */

    mesg_type = sftp_ssh2_packet_get_mesg_type(pkt);

    for (i = 0; i < allowed_types->nelts; i++) {
      if (mesg_type == ((unsigned char *) allowed_types->elts)[i]) {
        /* Exactly what we were looking for.  Excellent. */
        pr_trace_msg(trace_channel, 13,
          "received expected %s message",
          sftp_ssh2_packet_get_mesg_type_desc(mesg_type));

        if (found_mesg_type != NULL) {
          /* The caller wants to know the type of message we're returning;
           * packet_get_mesg_type() performs a destructive read.
           */
          *found_mesg_type = mesg_type;
        }

        found = TRUE;
        break;
      }
    }

    if (found == TRUE) {
      break;
    }

    switch (mesg_type) {
      case SFTP_SSH2_MSG_DEBUG:
        sftp_ssh2_packet_handle_debug(pkt);
        destroy_pool(pkt->pool);
        pkt = NULL;
        break;

      case SFTP_SSH2_MSG_DISCONNECT:
        sftp_ssh2_packet_handle_disconnect(pkt);
        destroy_pool(pkt->pool);
        pkt = NULL;
        break;

      case SFTP_SSH2_MSG_IGNORE:
        sftp_ssh2_packet_handle_ignore(pkt);
        destroy_pool(pkt->pool);
        pkt = NULL;
        break;

      case SFTP_SSH2_MSG_UNIMPLEMENTED:
        sftp_ssh2_packet_handle_ignore(pkt);
        destroy_pool(pkt->pool);
        pkt = NULL;
        break;

      default:
        /* For any other message type, it's considered a protocol error. */
        (void) pr_log_writefile(sftp_logfd, MOD_SFTP_VERSION,
          "received %s (%d) unexpectedly, disconnecting",
          sftp_ssh2_packet_get_mesg_type_desc(mesg_type), mesg_type);
        destroy_kex(kex);
        destroy_pool(pkt->pool);
        SFTP_DISCONNECT_CONN(disconn_code, NULL);
    }
  }

  return pkt;
}

int sftp_kex_handle(struct ssh2_packet *pkt) {
  int correct_guess = TRUE, res, sent_newkeys = FALSE;
  char mesg_type;
  struct sftp_kex *kex;
  cmd_rec *cmd;

  /* We may already have a kex structure, either from the client
   * initial connect (kex_first_kex not null), or because we
   * are in a server-initiated rekeying (kex_rekey_kex not null).
   */
  if (kex_first_kex) {
    kex = kex_first_kex;

    /* We need to assign the client/server versions, which this struct
     * will not have.
     */
    kex->client_version = kex_client_version;
    kex->server_version = kex_server_version;

  } else if (kex_rekey_kex) {
    kex = kex_rekey_kex;

  } else {
    kex = create_kex(kex_pool);
  }

  /* The packet we are given is guaranteed to be a KEXINIT packet. */

  cmd = pr_cmd_alloc(pkt->pool, 1, pstrdup(pkt->pool, "KEXINIT"));
  cmd->arg = "(data)";
  cmd->cmd_class = CL_AUTH|CL_SSH;

  pr_trace_msg(trace_channel, 9, "reading KEXINIT message from client");

  res = read_kexinit(pkt, kex);
  if (res < 0) {
    pr_cmd_dispatch_phase(cmd, LOG_CMD_ERR, 0);

    destroy_kex(kex);
    destroy_pool(pkt->pool);
    return -1;
  }

  pr_cmd_dispatch_phase(cmd, LOG_CMD, 0);
  destroy_pool(pkt->pool);

  pr_trace_msg(trace_channel, 9,
    "determining shared algorithms for SSH session");

  if (get_session_names(kex, &correct_guess) < 0) {
    destroy_kex(kex);
    return -1;
  }

  /* Once we have received the client KEXINIT message, we can compare what we
   * want to send against what we already received from the client.
   *
   * If the client said that it was going to send a "guess" KEX packet,
   * and we determine that its key exchange guess matches what we would have
   * sent in our KEXINIT, then we proceed on with reading and handling that
   * guess packet.  If not, we ignore that packet, and proceed.
   */

  if (!kex->first_kex_follows) {
    /* No guess packet sent; send our KEXINIT as normal (as long as we are
     * not in a server-initiated rekeying).
     */

    if (!kex_sent_kexinit) {
      pkt = sftp_ssh2_packet_create(kex_pool);
      res = write_kexinit(pkt, kex);
      if (res < 0) {
        destroy_kex(kex);
        destroy_pool(pkt->pool);
        return -1;
      }

      pr_trace_msg(trace_channel, 9, "sending KEXINIT message to client");

      res = sftp_ssh2_packet_write(sftp_conn->wfd, pkt);
      if (res < 0) {
        destroy_kex(kex);
        destroy_pool(pkt->pool);
        return res;
      }

      kex_sent_kexinit = TRUE;
      destroy_pool(pkt->pool);
    }

  } else {

    /* If the client sent a guess kex packet, but that guess was incorrect,
     * then we need to consume and silently ignore that packet, and proceed
     * as normal.
     */
    if (correct_guess == FALSE) {
      pr_trace_msg(trace_channel, 3, "client sent incorrect key exchange "
        "guess, ignoring guess packet");

      pkt = read_kex_packet(kex_pool, kex,
        SFTP_SSH2_DISCONNECT_KEY_EXCHANGE_FAILED, &mesg_type, 3,
        SFTP_SSH2_MSG_KEX_DH_INIT,
        SFTP_SSH2_MSG_KEX_DH_GEX_INIT,
        SFTP_SSH2_MSG_KEX_ECDH_INIT);

      pr_trace_msg(trace_channel, 3,
        "ignored %s (%d) guess message sent by client",
        sftp_ssh2_packet_get_mesg_type_desc(mesg_type), mesg_type);

      destroy_pool(pkt->pool);

      if (!kex_sent_kexinit) {
        pkt = sftp_ssh2_packet_create(kex_pool);
        res = write_kexinit(pkt, kex);
        if (res < 0) {
          destroy_kex(kex);
          destroy_pool(pkt->pool);
          return -1;
        }

        pr_trace_msg(trace_channel, 9, "sending KEXINIT message to client");

        res = sftp_ssh2_packet_write(sftp_conn->wfd, pkt);
        if (res < 0) {
          destroy_kex(kex);
          destroy_pool(pkt->pool);
          return res;
        }

        kex_sent_kexinit = TRUE;
        destroy_pool(pkt->pool);
      }
    }

    if (!kex_sent_kexinit) {
      pkt = sftp_ssh2_packet_create(kex_pool);
      res = write_kexinit(pkt, kex);
      if (res < 0) {
        destroy_kex(kex);
        destroy_pool(pkt->pool);
        return -1;
      }

      pr_trace_msg(trace_channel, 9, "sending KEXINIT message to client");

      res = sftp_ssh2_packet_write(sftp_conn->wfd, pkt);
      if (res < 0) {
        destroy_kex(kex);
        destroy_pool(pkt->pool);
        return res;
      }

      kex_sent_kexinit = TRUE;
      destroy_pool(pkt->pool);
    }
  }

  if (!kex->use_kexrsa) {
    /* Read the client key exchange mesg. */
    pkt = read_kex_packet(kex_pool, kex,
      SFTP_SSH2_DISCONNECT_KEY_EXCHANGE_FAILED, &mesg_type, 3,
      SFTP_SSH2_MSG_KEX_DH_INIT,
      SFTP_SSH2_MSG_KEX_DH_GEX_REQUEST,
      SFTP_SSH2_MSG_KEX_ECDH_INIT);

    switch (mesg_type) {
      case SFTP_SSH2_MSG_KEX_DH_INIT:
        /* This handles the case of SFTP_SSH2_MSG_KEX_DH_GEX_REQUEST_OLD as
         * well; that ID has the same value as the KEX_DH_INIT ID.
         */
#ifdef PR_USE_OPENSSL_ECC
        if (kex->use_ecdh) {
          res = handle_kex_ecdh(pkt, kex);

        } else
#endif /* PR_USE_OPENSSL_ECC */

        if (kex->use_gex) {
          res = handle_kex_dh_gex(pkt, kex, TRUE);

        } else {
          res = handle_kex_dh(pkt, kex);
        }

        if (res < 0) {
          destroy_kex(kex);
          destroy_pool(pkt->pool);
          return -1;
        }
        break;

      case SFTP_SSH2_MSG_KEX_DH_GEX_REQUEST:
        res = handle_kex_dh_gex(pkt, kex, FALSE);
        if (res < 0) {
          destroy_kex(kex);
          destroy_pool(pkt->pool);
          return -1;
        }
        break;

      default:
        (void) pr_log_writefile(sftp_logfd, MOD_SFTP_VERSION,
#ifdef PR_USE_OPENSSL_ECC
          "expecting KEX_DH_INIT, KEX_ECDH_INIT or KEX_DH_GEX_GROUP message, "
#else
          "expecting KEX_DH_INIT or KEX_DH_GEX_GROUP message, "
#endif /* PR_USE_OPENSSL_ECC */
          "received %s (%d), disconnecting",
          sftp_ssh2_packet_get_mesg_type_desc(mesg_type), mesg_type);
        destroy_kex(kex);
        destroy_pool(pkt->pool);
        SFTP_DISCONNECT_CONN(SFTP_SSH2_DISCONNECT_PROTOCOL_ERROR, NULL);
    }

    /* Note: All of the above handle_kex_*() functions are REQUIRED to have
     * destroyed the pkt->pool themselves, thus we do NOT need to do it here.
     */

  } else {
    res = handle_kex_rsa(kex);
    if (res < 0) {
      destroy_kex(kex);
      return -1;
    }
  }

  if (!sftp_interop_supports_feature(SFTP_SSH2_FEAT_PESSIMISTIC_NEWKEYS)) {
    pr_trace_msg(trace_channel, 9, "sending NEWKEYS message to client");

    /* Send our NEWKEYS reply. */
    pkt = sftp_ssh2_packet_create(kex_pool);
    res = write_newkeys_reply(pkt);
    if (res < 0) {
      destroy_kex(kex);
      destroy_pool(pkt->pool);
      return -1;
    }

    res = sftp_ssh2_packet_write(sftp_conn->wfd, pkt);
    if (res < 0) {
      destroy_kex(kex);
      destroy_pool(pkt->pool);
      return -1;
    }

    destroy_pool(pkt->pool);
    sent_newkeys = TRUE;
  }

  pkt = read_kex_packet(kex_pool, kex, SFTP_SSH2_DISCONNECT_PROTOCOL_ERROR,
    NULL, 1, SFTP_SSH2_MSG_NEWKEYS);

  cmd = pr_cmd_alloc(pkt->pool, 1, pstrdup(pkt->pool, "NEWKEYS"));
  cmd->arg = "";
  cmd->cmd_class = CL_AUTH|CL_SSH;

  pr_cmd_dispatch_phase(cmd, LOG_CMD, 0);

  destroy_pool(pkt->pool);

  /* If we didn't send our NEWKEYS message earlier, do it now. */
  if (!sent_newkeys) {
    pr_trace_msg(trace_channel, 9, "sending NEWKEYS message to client");

    /* Send our NEWKEYS reply. */
    pkt = sftp_ssh2_packet_create(kex_pool);
    res = write_newkeys_reply(pkt);
    if (res < 0) {
      destroy_kex(kex);
      destroy_pool(pkt->pool);
      return -1;
    }

    res = sftp_ssh2_packet_write(sftp_conn->wfd, pkt);
    if (res < 0) {
      destroy_kex(kex);
      destroy_pool(pkt->pool);
      return -1;
    }

    destroy_pool(pkt->pool);
  }

  /* Last but certainly not least, set up the keys for encryption and
   * authentication, based on H and K.
   */
  pr_trace_msg(trace_channel, 9, "setting session keys");
  if (set_session_keys(kex) < 0) {
    (void) pr_log_writefile(sftp_logfd, MOD_SFTP_VERSION,
      "error setting session keys, disconnecting");
    destroy_kex(kex);
    SFTP_DISCONNECT_CONN(SFTP_SSH2_DISCONNECT_BY_APPLICATION, NULL);
  }

  /* Reset this flag for the next time through. */
  kex_sent_kexinit = FALSE;

  destroy_kex(kex);
  return 0;
}

int sftp_kex_free(void) {
  if (kex_dhparams_fp != NULL) {
    (void) fclose(kex_dhparams_fp);
    kex_dhparams_fp = NULL;
  }

  if (kex_pool) {
    destroy_pool(kex_pool);
    kex_pool = NULL;
  }

  return 0;
}

int sftp_kex_init(const char *client_version, const char *server_version) {
  /* If we are called with client_version and server_version both NULL,
   * then we're setting up for a rekey.  We can destroy/create the Kex
   * pool in that case.  But not otherwise.
   */
  if (client_version == NULL &&
      server_version == NULL) {
    if (kex_pool) {
      destroy_pool(kex_pool);
      kex_pool = NULL;
    }
  }

  if (!kex_pool) {
    kex_pool = make_sub_pool(sftp_pool);
    pr_pool_tag(kex_pool, "Kex Pool");
  }

  /* Save the client and server versions, the first time through.  They
   * will be used for any future rekey KEXINIT exchanges.
   */

  if (client_version != NULL &&
      kex_client_version == NULL) {
    kex_client_version = pstrdup(sftp_pool, client_version);
  }

  if (server_version != NULL &&
      kex_server_version == NULL) {
    kex_server_version = pstrdup(sftp_pool, server_version);
  }

  return 0;
}

int sftp_kex_rekey(void) {
  int res;
  struct ssh2_packet *pkt;

  /* We cannot perform a rekey if we have not even finished the first kex. */ 
  if (!(sftp_sess_state & SFTP_SESS_STATE_HAVE_KEX)) {
    pr_trace_msg(trace_channel, 3,
      "unable to request rekey: KEX not completed");

    /* If this was triggered by a rekey timer, register a new timer and
     * try the rekey request in another 5 seconds.
     */
    if (kex_rekey_interval > 0 &&
        kex_rekey_timerno == -1) {
      pr_trace_msg(trace_channel, 3,
        "trying rekey request in another 5 seconds");
      kex_rekey_timerno = pr_timer_add(5, -1, &sftp_module, kex_rekey_timer_cb,
        "SFTP KEX Rekey timer");
    }

    return 0;
  }

  if (!sftp_interop_supports_feature(SFTP_SSH2_FEAT_REKEYING)) {
    pr_trace_msg(trace_channel, 3,
      "unable to request rekeying: Not supported by client");
    sftp_ssh2_packet_rekey_reset();
    return 0;
  }
 
  /* If already rekeying, return now. */
  if (sftp_sess_state & SFTP_SESS_STATE_REKEYING) {
    pr_trace_msg(trace_channel, 17,
      "rekeying already in effect, ignoring rekey request");
    return 0;
  }

  /* Make sure that any rekey timer will try not to interfere while the
   * rekeying is happening.
   */
  if (kex_rekey_timerno != -1) {
    pr_timer_remove(kex_rekey_timerno, &sftp_module);
    kex_rekey_timerno = -1;
  }

  pr_trace_msg(trace_channel, 17, "sending rekey KEXINIT");

  sftp_sess_state |= SFTP_SESS_STATE_REKEYING;
  sftp_kex_init(NULL, NULL);

  kex_rekey_kex = create_kex(kex_pool);

  pr_trace_msg(trace_channel, 9, "writing KEXINIT message to client");

  /* Sent our KEXINIT mesg. */
  pkt = sftp_ssh2_packet_create(kex_pool);
  res = write_kexinit(pkt, kex_rekey_kex);
  if (res < 0) {
    destroy_pool(pkt->pool);
    SFTP_DISCONNECT_CONN(SFTP_SSH2_DISCONNECT_KEY_EXCHANGE_FAILED, NULL);
  }

  res = sftp_ssh2_packet_write(sftp_conn->wfd, pkt);
  if (res < 0) {
    destroy_pool(pkt->pool);
    SFTP_DISCONNECT_CONN(SFTP_SSH2_DISCONNECT_KEY_EXCHANGE_FAILED, NULL);
  }

  destroy_pool(pkt->pool);

  kex_sent_kexinit = TRUE;

  if (kex_rekey_timeout > 0) {
    pr_trace_msg(trace_channel, 17, "client has %d %s to rekey",
      kex_rekey_timeout, kex_rekey_timeout != 1 ? "secs" : "sec");
    kex_rekey_timeout_timerno = pr_timer_add(kex_rekey_timeout, -1,
      &sftp_module, kex_rekey_timeout_cb, "SFTP KEX Rekey Timeout timer");
  }

  return 0;
}

int sftp_kex_rekey_set_interval(int rekey_interval) {
  if (rekey_interval < 0) {
    errno = EINVAL;
    return -1;
  }

  kex_rekey_interval = rekey_interval;
  return 0;
}

int sftp_kex_rekey_set_timeout(int timeout) {
  if (timeout < 0) {
    errno = EINVAL;
    return -1;
  }

  kex_rekey_timeout = timeout;
  return 0;
}

int sftp_kex_send_first_kexinit(void) {
  struct ssh2_packet *pkt;
  int res;

  if (!kex_pool) {
    kex_pool = make_sub_pool(sftp_pool);
    pr_pool_tag(kex_pool, "Kex Pool");
  }

  /* The client has just connected to us.  We want to send our version
   * ID string _and_ the KEXINIT in the same TCP packet, and save a 
   * TCP round trip (one TCP ACK for both messages, rather than one ACK
   * per message).  The packet API will automatically send the version
   * ID string along with the first packet we send; we just have to
   * send a packet, and the KEXINIT is the first one in the protocol.
   */
  kex_first_kex = create_kex(kex_pool);

  pkt = sftp_ssh2_packet_create(kex_pool); 
  res = write_kexinit(pkt, kex_first_kex);
  if (res < 0) {
    destroy_kex(kex_first_kex);
    destroy_pool(pkt->pool);
    return -1;
  }

  pr_trace_msg(trace_channel, 9, "sending KEXINIT message to client");

  res = sftp_ssh2_packet_write(sftp_conn->wfd, pkt);
  if (res < 0) {
    destroy_kex(kex_first_kex);
    destroy_pool(pkt->pool);
    return -1;
  }
  kex_sent_kexinit = TRUE;

  destroy_pool(pkt->pool);
  return 0;
}
<|MERGE_RESOLUTION|>--- conflicted
+++ resolved
@@ -37,8 +37,6 @@
 #include "interop.h"
 #include "tap.h"
 
-<<<<<<< HEAD
-=======
 #define SFTP_DH_PRIV_KEY_RANDOM_BITS	2048
 
 /* Define the minimum DH group length we allow (unless the AllowWeakDH
@@ -46,7 +44,6 @@
  */
 #define SFTP_DH_MIN_LEN			2048
 
->>>>>>> 98541b4a
 extern module sftp_module;
 
 /* For managing the kexinit process */
@@ -1723,22 +1720,12 @@
     }
   }
 
-<<<<<<< HEAD
   kex_algo = get_shared_name(kex_pool, client_list, server_list);
   if (kex_algo != NULL) {
     /* Unlike the following algorithms, we wait to setup the chosen kex algo
      * until the end.  Why?  The kex algo setup may require knowledge of the
      * ciphers chosen for encryption, MAC, etc (Bug#4097).
      */
-=======
-  shared = get_shared_name(kex->pool, client_list, server_list);
-  if (shared) {
-    if (setup_kex_algo(kex, shared) < 0) {
-      destroy_pool(tmp_pool);
-      return -1;
-    }
-
->>>>>>> 98541b4a
     (void) pr_log_writefile(sftp_logfd, MOD_SFTP_VERSION,
       " + Session key exchange: %s", kex_algo);
     pr_trace_msg(trace_channel, 20, "session key exchange algorithm: %s",
@@ -1760,13 +1747,8 @@
   pr_trace_msg(trace_channel, 8,
     "server-sent host key algorithms: %s", server_list);
 
-<<<<<<< HEAD
-  shared = get_shared_name(kex_pool, client_list, server_list);
-  if (shared != NULL) {
-=======
   shared = get_shared_name(kex->pool, client_list, server_list);
   if (shared) {
->>>>>>> 98541b4a
     if (setup_hostkey_algo(kex, shared) < 0) {
       destroy_pool(tmp_pool);
       return -1;
@@ -1793,13 +1775,8 @@
   pr_trace_msg(trace_channel, 8, "server-sent client encryption algorithms: %s",
     server_list);
 
-<<<<<<< HEAD
-  shared = get_shared_name(kex_pool, client_list, server_list);
-  if (shared != NULL) {
-=======
   shared = get_shared_name(kex->pool, client_list, server_list);
   if (shared) {
->>>>>>> 98541b4a
     if (setup_c2s_encrypt_algo(kex, shared) < 0) {
       destroy_pool(tmp_pool);
       return -1;
@@ -1826,13 +1803,8 @@
   pr_trace_msg(trace_channel, 8, "server-sent server encryption algorithms: %s",
     server_list);
 
-<<<<<<< HEAD
-  shared = get_shared_name(kex_pool, client_list, server_list);
-  if (shared != NULL) {
-=======
   shared = get_shared_name(kex->pool, client_list, server_list);
   if (shared) {
->>>>>>> 98541b4a
     if (setup_s2c_encrypt_algo(kex, shared) < 0) {
       destroy_pool(tmp_pool);
       return -1;
@@ -1859,13 +1831,8 @@
   pr_trace_msg(trace_channel, 8, "server-sent client MAC algorithms: %s",
     server_list);
 
-<<<<<<< HEAD
-  shared = get_shared_name(kex_pool, client_list, server_list);
-  if (shared != NULL) {
-=======
   shared = get_shared_name(kex->pool, client_list, server_list);
   if (shared) {
->>>>>>> 98541b4a
     if (setup_c2s_mac_algo(kex, shared) < 0) {
       destroy_pool(tmp_pool);
       return -1;
@@ -1892,13 +1859,8 @@
   pr_trace_msg(trace_channel, 8, "server-sent server MAC algorithms: %s",
     server_list);
 
-<<<<<<< HEAD
-  shared = get_shared_name(kex_pool, client_list, server_list);
-  if (shared != NULL) {
-=======
   shared = get_shared_name(kex->pool, client_list, server_list);
   if (shared) {
->>>>>>> 98541b4a
     if (setup_s2c_mac_algo(kex, shared) < 0) {
       destroy_pool(tmp_pool);
       return -1;
@@ -1925,13 +1887,8 @@
   pr_trace_msg(trace_channel, 8,
     "server-sent client compression algorithms: %s", server_list);
 
-<<<<<<< HEAD
   shared = get_shared_name(kex_pool, client_list, server_list);
-  if (shared != NULL) {
-=======
-  shared = get_shared_name(kex->pool, client_list, server_list);
   if (shared) {
->>>>>>> 98541b4a
     if (setup_c2s_comp_algo(kex, shared) < 0) {
       destroy_pool(tmp_pool);
       return -1;
@@ -1958,13 +1915,8 @@
   pr_trace_msg(trace_channel, 8,
     "server-sent server compression algorithms: %s", server_list);
 
-<<<<<<< HEAD
-  shared = get_shared_name(kex_pool, client_list, server_list);
-  if (shared != NULL) {
-=======
   shared = get_shared_name(kex->pool, client_list, server_list);
   if (shared) {
->>>>>>> 98541b4a
     if (setup_s2c_comp_algo(kex, shared) < 0) {
       destroy_pool(tmp_pool);
       return -1;
@@ -1991,13 +1943,8 @@
   pr_trace_msg(trace_channel, 8,
     "server-sent client languages: %s", client_list);
 
-<<<<<<< HEAD
-  shared = get_shared_name(kex_pool, client_list, server_list);
-  if (shared != NULL) {
-=======
   shared = get_shared_name(kex->pool, client_list, server_list);
   if (shared) {
->>>>>>> 98541b4a
     if (setup_c2s_lang(kex, shared) < 0) {
       destroy_pool(tmp_pool);
       return -1;
@@ -2027,13 +1974,8 @@
   pr_trace_msg(trace_channel, 8,
     "server-sent server languages: %s", client_list);
 
-<<<<<<< HEAD
-  shared = get_shared_name(kex_pool, client_list, server_list);
-  if (shared != NULL) {
-=======
   shared = get_shared_name(kex->pool, client_list, server_list);
   if (shared) {
->>>>>>> 98541b4a
     if (setup_s2c_lang(kex, shared) < 0) {
       destroy_pool(tmp_pool);
       return -1;
