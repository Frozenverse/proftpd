--- conflicted
+++ resolved
@@ -1445,17 +1445,15 @@
     } else if (strcmp(cmd->argv[i], "AllowWeakDH") == 0) {
       opts |= SFTP_OPT_ALLOW_WEAK_DH;
 
-<<<<<<< HEAD
+    } else if (strcmp(cmd->argv[i], "IgnoreFIFOs") == 0) {
+      opts |= SFTP_OPT_IGNORE_FIFOS;
+
     } else if (strcmp(cmd->argv[i],
                "IgnoreSFTPUploadExtendedAttributes") == 0) {
       opts |= SFTP_OPT_IGNORE_SFTP_UPLOAD_XATTRS;
 
     } else if (strcmp(cmd->argv[i], "IgnoreSFTPSetExtendedAttributes") == 0) {
       opts |= SFTP_OPT_IGNORE_SFTP_SET_XATTRS;
-=======
-    } else if (strcmp(cmd->argv[i], "IgnoreFIFOs") == 0) {
-      opts |= SFTP_OPT_IGNORE_FIFOS;
->>>>>>> aa9438a1
 
     } else {
       CONF_ERROR(cmd, pstrcat(cmd->tmp_pool, ": unknown SFTPOption '",
