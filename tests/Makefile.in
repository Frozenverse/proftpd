CC=@CC@
@SET_MAKE@

top_builddir=..
top_srcdir=..
srcdir=@srcdir@
VPATH=@srcdir@

include $(top_srcdir)/Make.rules

EXEEXT=@EXEEXT@

TEST_API_DEPS=\
  $(top_srcdir)/src/pool.o \
  $(top_srcdir)/src/privs.o \
  $(top_srcdir)/src/str.o \
  $(top_srcdir)/src/sets.o \
  $(top_srcdir)/src/timers.o \
  $(top_srcdir)/src/table.o \
  $(top_srcdir)/src/support.o \
  $(top_srcdir)/src/var.o \
  $(top_srcdir)/src/event.o \
  $(top_srcdir)/src/env.o \
  $(top_srcdir)/src/version.o \
  $(top_srcdir)/src/feat.o \
  $(top_srcdir)/src/netaddr.o \
  $(top_srcdir)/src/netacl.o \
  $(top_srcdir)/src/class.o \
  $(top_srcdir)/src/regexp.o \
  $(top_srcdir)/src/expr.o \
  $(top_srcdir)/src/scoreboard.o \
  $(top_srcdir)/src/stash.o \
  $(top_srcdir)/src/modules.o \
  $(top_srcdir)/src/cmd.o \
  $(top_srcdir)/src/response.o \
  $(top_srcdir)/src/rlimit.o \
  $(top_srcdir)/src/fsio.o \
  $(top_srcdir)/src/netio.o \
  $(top_srcdir)/src/encode.o \
  $(top_srcdir)/src/trace.o \
  $(top_srcdir)/src/parser.o \
  $(top_srcdir)/src/pidfile.o \
  $(top_srcdir)/src/configdb.o \
  $(top_srcdir)/src/auth.o \
  $(top_srcdir)/src/filter.o \
  $(top_srcdir)/src/inet.o \
  $(top_srcdir)/src/data.o \
  $(top_srcdir)/src/ascii.o \
  $(top_srcdir)/src/help.o \
  $(top_srcdir)/src/display.o \
<<<<<<< HEAD
  $(top_srcdir)/src/redis.o
=======
  $(top_srcdir)/src/json.o
>>>>>>> fab26d57

TEST_API_LIBS=-lcheck

TEST_API_OBJS=\
  api/pool.o \
  api/array.o \
  api/str.o \
  api/sets.o \
  api/timers.o \
  api/table.o \
  api/var.o \
  api/event.o \
  api/env.o \
  api/version.o \
  api/feat.o \
  api/netaddr.o \
  api/netacl.o \
  api/class.o \
  api/regexp.o \
  api/expr.o \
  api/scoreboard.o \
  api/stash.o \
  api/modules.o \
  api/cmd.o \
  api/response.o \
  api/fsio.o \
  api/netio.o \
  api/trace.o \
  api/parser.o \
  api/pidfile.o \
  api/configdb.o \
  api/auth.o \
  api/filter.o \
  api/inet.o \
  api/data.o \
  api/ascii.o \
  api/help.o \
  api/rlimit.o \
  api/encode.o \
  api/privs.o \
  api/display.o \
  api/misc.o \
<<<<<<< HEAD
  api/redis.o \
=======
  api/json.o \
>>>>>>> fab26d57
  api/stubs.o \
  api/tests.o

all:
	@echo "Running make from top level directory."
	cd ../; $(MAKE) all

dummy:

Makefile: Makefile.in ../config.status
	cd ../ && ./config.status

api/.c.o:
	$(CC) $(CPPFLAGS) $(CFLAGS) -c $<

api-tests$(EXEEXT): $(TEST_API_OBJS) $(TEST_API_DEPS)
	$(LIBTOOL) --mode=link --tag=CC $(CC) $(LDFLAGS) -o $@ $(TEST_API_DEPS) $(TEST_API_OBJS) $(LIBS) $(TEST_API_LIBS)
	./$@

running-tests:
	perl tests.pl

check-api: dummy api-tests$(EXEEXT)

check-commands:
	perl tests.pl --file-pattern '^t\/(commands\/|logins\.t)'

check-configs:
	perl tests.pl --file-pattern '^t\/config\/'

check-logging:
	perl tests.pl --file-pattern '^t\/logging\/'

check-modules:
	perl tests.pl --file-pattern '^t\/logging\/'

check-utils:
	perl tests.pl --file-pattern '^t\/utils\/'

check: check-api running-tests

clean:
	$(LIBTOOL) --mode=clean $(RM) *.o *.gcda *.gcno api/*.o api-tests$(EXEEXT) api-tests.log<|MERGE_RESOLUTION|>--- conflicted
+++ resolved
@@ -48,11 +48,8 @@
   $(top_srcdir)/src/ascii.o \
   $(top_srcdir)/src/help.o \
   $(top_srcdir)/src/display.o \
-<<<<<<< HEAD
+  $(top_srcdir)/src/json.o \
   $(top_srcdir)/src/redis.o
-=======
-  $(top_srcdir)/src/json.o
->>>>>>> fab26d57
 
 TEST_API_LIBS=-lcheck
 
@@ -95,11 +92,8 @@
   api/privs.o \
   api/display.o \
   api/misc.o \
-<<<<<<< HEAD
+  api/json.o \
   api/redis.o \
-=======
-  api/json.o \
->>>>>>> fab26d57
   api/stubs.o \
   api/tests.o
 
