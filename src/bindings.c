--- conflicted
+++ resolved
@@ -1005,11 +1005,7 @@
   pr_namebind_t *namebind = NULL;
 
   /* Basically, just a wrapper around pr_namebind_find() */
-<<<<<<< HEAD
   namebind = pr_namebind_find(name, addr, port, TRUE);
-=======
-  namebind = pr_namebind_find(name, addr, TRUE);
->>>>>>> 2bde9ba8
   if (namebind == NULL) {
     return NULL;
   }
@@ -1017,7 +1013,6 @@
   return namebind->nb_server;
 }
 
-<<<<<<< HEAD
 unsigned int pr_namebind_count(server_rec *srv) {
   unsigned int count = 0;
   pr_ipbind_t *ipbind = NULL;
@@ -1031,9 +1026,6 @@
 }
 
 int pr_namebind_open(const char *name, pr_netaddr_t *addr, unsigned int port) {
-=======
-int pr_namebind_open(const char *name, pr_netaddr_t *addr) {
->>>>>>> 2bde9ba8
   pr_namebind_t *namebind = NULL;
 
   if (name == NULL ||
